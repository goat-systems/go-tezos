--- conflicted
+++ resolved
@@ -5,18 +5,6 @@
 	"strings"
 )
 
-<<<<<<< HEAD
-// ALPHANET = 2048 blocks / MAINNET = 4096 blocks
-const BLOCKS_IN_CYCLE = 2048
-
-// Check constants for each net and adjust accordingly.
-// tezos-client rpc get /chains/main/blocks/head/context/constants
-//   Alphanet : 3
-//   Mainnet  : 5
-const PRESERVED_CYCLES = 3
-
-=======
->>>>>>> 0e84afe4
 //Takes a cycle number and returns a helper structure describing a snap shot on the tezos network.
 func (this *GoTezos) GetSnapShot(cycle int) (SnapShot, error) {
 	var snapShotQuery SnapShotQuery
@@ -54,13 +42,9 @@
 	}
 
 	snap.Number = snapShotQuery.RollSnapShot
-<<<<<<< HEAD
-	snap.AssociatedBlock = ((cycle - (PRESERVED_CYCLES + 2)) * BLOCKS_IN_CYCLE) + (snapShotQuery.RollSnapShot + 1) * 256
-	if (snap.AssociatedBlock < 1) {
-=======
+
 	snap.AssociatedBlock = ((cycle - this.Constants.PreservedCycles) * this.Constants.BlocksPerCycle) + (snapShotQuery.RollSnapShot+1)*256
 	if snap.AssociatedBlock < 1 {
->>>>>>> 0e84afe4
 		snap.AssociatedBlock = 1
 	}
 	snap.AssociatedHash, _ = this.GetBlockHashAtLevel(snap.AssociatedBlock)
