--- conflicted
+++ resolved
@@ -7,10 +7,6 @@
 	"time"
 )
 
-<<<<<<< HEAD
-=======
-
->>>>>>> 9c67dd56
 //Takes a cycle number and returns a helper structure describing a snap shot on the tezos network.
 func (this *GoTezos) GetSnapShot(cycle int) (SnapShot, error) {
 	
@@ -18,8 +14,7 @@
 	var snap SnapShot
 	var get string
 	
-<<<<<<< HEAD
-=======
+
 	// Check cache first
 	if cachedSS, exists := this.cache.Get(strconv.Itoa(cycle)); exists {
 		if this.debug {
@@ -31,8 +26,7 @@
 	if this.debug {
 		this.logger.Printf("GetSnapShot %d\n", cycle)
 	}
-	
->>>>>>> 9c67dd56
+
 	currentCycle, err := this.GetCurrentCycle()
 	if err != nil {
 		return snap, err
@@ -75,15 +69,11 @@
 		snap.AssociatedBlock = 1
 	}
 	snap.AssociatedHash, _ = this.GetBlockHashAtLevel(snap.AssociatedBlock)
-<<<<<<< HEAD
-
-=======
-	
+
 	// Cache for future
 	// Can be a longer cache since old snapshots don't change
 	this.cache.Set(strconv.Itoa(cycle), snap, 10 * time.Minute)
 	
->>>>>>> 9c67dd56
 	return snap, nil
 }
 
@@ -107,9 +97,8 @@
 
 //Returns the head block from the Tezos RPC.
 func (this *GoTezos) GetChainHead() (Block, error) {
-<<<<<<< HEAD
+
 	var block Block
-=======
 	
 	// Check cache
 	if cachedBlock, exists := this.cache.Get("head"); exists {
@@ -122,32 +111,21 @@
 	if this.debug {
 		this.logger.Println("DEBUG: GetChainHead()")
 	}
-	
-	var block Block
-	
->>>>>>> 9c67dd56
+
 	resp, err := this.GetResponse("/chains/main/blocks/head", "{}")
 	if err != nil {
 		this.logger.Println("Could not get /chains/main/blocks/head: " + err.Error())
 		return block, err
 	}
-<<<<<<< HEAD
-=======
-	
->>>>>>> 9c67dd56
+
 	block, err = unMarshalBlock(resp.Bytes)
 	if err != nil {
 		this.logger.Println("Could not get block head: " + err.Error())
 		return block, err
 	}
-<<<<<<< HEAD
-
-=======
 	
 	// Cache. Not for too long since the head can change every minute
 	this.cache.Set("head", block, 10 * time.Second)
-	
->>>>>>> 9c67dd56
 	return block, nil
 }
 
