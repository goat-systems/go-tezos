package goTezos

import (
	"bytes"
	"fmt"
	"io/ioutil"
	"log"
	"net"
	"net/http"
	"os"
	"time"
)

type TezosRPCClient struct {
<<<<<<< HEAD
	Host          string
	Port          string
	logfunction   func(level, msg string)
	logger        *log.Logger
	isWebClient   bool
}

// Create a new RPC client using the specified hostname and port.
// Also acceptable is the hostname of a web-endpoint that supports https
func NewTezosRPCClient(hostname string, port string) *TezosRPCClient {
	
=======
	Host        string
	Port        string
	logfunction func(level, msg string)
	logger      *log.Logger
}

//Creates a new RPC Client to query the tezos network with
func NewTezosRPCClient(hostname string, port string) *TezosRPCClient {
>>>>>>> 0e84afe4
	t := TezosRPCClient{}
	
	// Strip off posible trailing '/'
	hLen := len(hostname)
	if hostname[hLen - 1] == '/' {
		hostname = hostname[:hLen - 1]
	}
	
	// Strip off URI scheme
	if hostname[:8] == "https://" {
		hostname = hostname[8:]
		t.isWebClient = true
	} else if hostname[:7] == "http://" {
		hostname = hostname[7:]
	}
	
	t.Host = hostname
	t.Port = port
	t.logfunction = func(level, msg string) {
		fmt.Println(level + ": " + msg)
	}
	t.SetLogger(log.New(os.Stdout, hostname, 0))
	return &t
}

//Set the logger for the RPC Client
func (this *TezosRPCClient) SetLogger(log *log.Logger) {
	this.logger = log
}

<<<<<<< HEAD

func (this *TezosRPCClient) IsWebClient(b bool) {
	this.isWebClient = b
}

=======
func (this *TezosRPCClient) GetResponse(method string, path string, args string) (ResponseRaw, error) {
>>>>>>> 0e84afe4

func (this *TezosRPCClient) GetResponse(method string, path string, args string) (ResponseRaw, error) {
	
	var url string
	
	if this.isWebClient {
		url = fmt.Sprintf("https://%s:%s%s", this.Host, this.Port, path)
	} else {
		url = fmt.Sprintf("http://%s:%s%s", this.Host, this.Port, path)
	}
	
	var jsonStr = []byte(args)
	req, err := http.NewRequest(method, url, bytes.NewBuffer(jsonStr))
	if err != nil {
		this.logger.Println("Error in GetResponse: " + err.Error())
		return ResponseRaw{}, err
	}

	var netTransport = &http.Transport{ // TODO make this as config option, but with defaults like this
		Dial: (&net.Dialer{
			Timeout: 3 * time.Second,
		}).Dial,
		TLSHandshakeTimeout: 3 * time.Second,
	}

	var netClient = &http.Client{
		Timeout:   time.Second * 3,
		Transport: netTransport,
	}

	resp, err := netClient.Do(req)
	if err != nil {
		this.logger.Println("Error in GetResponse: " + err.Error())
		return ResponseRaw{}, err
	}
	var b []byte
	b, err = ioutil.ReadAll(resp.Body)
	if err != nil {
		this.logger.Println("Error in GetResponse - readAll bytes: " + err.Error())
		return ResponseRaw{}, err
	}
	netTransport.CloseIdleConnections()
	defer resp.Body.Close()
	return ResponseRaw{b}, nil
}

//A function just to perform a query to see if an RPC Client's endpoint is alive (heartbeat)
func (this *TezosRPCClient) Healthcheck() bool {
	_, err := this.GetResponse("GET", "/chains/main/blocks", "")
	if err == nil {
		return true // healthy
	}
	return false // unhelaty
}<|MERGE_RESOLUTION|>--- conflicted
+++ resolved
@@ -12,7 +12,6 @@
 )
 
 type TezosRPCClient struct {
-<<<<<<< HEAD
 	Host          string
 	Port          string
 	logfunction   func(level, msg string)
@@ -23,17 +22,6 @@
 // Create a new RPC client using the specified hostname and port.
 // Also acceptable is the hostname of a web-endpoint that supports https
 func NewTezosRPCClient(hostname string, port string) *TezosRPCClient {
-	
-=======
-	Host        string
-	Port        string
-	logfunction func(level, msg string)
-	logger      *log.Logger
-}
-
-//Creates a new RPC Client to query the tezos network with
-func NewTezosRPCClient(hostname string, port string) *TezosRPCClient {
->>>>>>> 0e84afe4
 	t := TezosRPCClient{}
 	
 	// Strip off posible trailing '/'
@@ -64,15 +52,9 @@
 	this.logger = log
 }
 
-<<<<<<< HEAD
-
 func (this *TezosRPCClient) IsWebClient(b bool) {
 	this.isWebClient = b
 }
-
-=======
-func (this *TezosRPCClient) GetResponse(method string, path string, args string) (ResponseRaw, error) {
->>>>>>> 0e84afe4
 
 func (this *TezosRPCClient) GetResponse(method string, path string, args string) (ResponseRaw, error) {
 	
