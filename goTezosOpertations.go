--- conflicted
+++ resolved
@@ -27,34 +27,21 @@
 
 //Forges batch payments and returns them ready to inject to an tezos rpc
 func (this *GoTezos) CreateBatchPayment(payments []Payment, wallet Wallet) ([]string, error) {
-<<<<<<< HEAD
 	
 	var operationSignatures []string
 	
 	// Get current branch head
-=======
-
-	var dec_sigs []string
-
-	//Get current branch head
->>>>>>> 0e84afe4
 	blockHead, err := this.GetChainHead()
 	if err != nil {
 		return operationSignatures, err
 	}
-<<<<<<< HEAD
 	
 	// Get the counter for the payment address and increment it
-=======
-
-	//get the counter for the wallet && increment it
->>>>>>> 0e84afe4
 	counter, err := this.getAddressCounter(wallet.Address)
 	if err != nil {
 		return operationSignatures, err
 	}
 	counter++
-<<<<<<< HEAD
 	
 	// Split our slice of []Payment into batches
 	batches := this.splitPaymentIntoBatches(payments)
@@ -128,25 +115,6 @@
 	}
 	
 	return nil
-=======
-
-	batches := this.splitPaymentIntoBatches(payments)
-	dec_sigs = make([]string, len(batches))
-
-	for k := range batches {
-
-		operation_bytes, _, newCounter := this.forgeOperationBytes(blockHead.Hash, counter, wallet, batches[k])
-		counter = newCounter
-
-		signed_operation_bytes := this.signOperationBytes(operation_bytes, wallet)
-
-		//TODO: Here we could preapply, but eg. tezrpc is not supporting it
-		dec_sig := this.decodeSignature(signed_operation_bytes, operation_bytes)
-		dec_sigs[k] = dec_sig
-	}
-
-	return dec_sigs, nil
->>>>>>> 0e84afe4
 }
 
 func (this *GoTezos) CreateWallet(mnemonic, password string) (Wallet, error) {
@@ -309,13 +277,8 @@
 	if err != nil {
 		return "", contents, counter, fmt.Errorf("Forge Operation Error: %s", err)
 	}
-<<<<<<< HEAD
 	
 	return opBytes, contents, counter, nil
-=======
-
-	return opBytes, contents, counter
->>>>>>> 0e84afe4
 }
 
 //Sign previously forged Operation bytes using secret key of wallet
