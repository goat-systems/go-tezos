package goTezos

import (
	"encoding/hex"
	"encoding/json"
	"fmt"
	generichash "github.com/GoKillers/libsodium-go/cryptogenerichash"
	"github.com/Messer4/base58check"
	encoding "github.com/anaskhan96/base58check"
	"github.com/jamesruan/sodium"
	"github.com/tyler-smith/go-bip39"
	"log"
	"math"
	"strconv"
)

var (
	// How many Transactions per batch are injected. I recommend 100. Now 30 for easier testing
	batchSize = 30

	// For (de)constructing addresses
	tz1   = []byte{6, 161, 159}
	edsk  = []byte{43, 246, 78, 7}
	edsk2 = []byte{13, 15, 58, 7}
	edpk  = []byte{13, 15, 37, 217}
)

//Forges batch payments and returns them ready to inject to an tezos rpc
func (this *GoTezos) CreateBatchPayment(payments []Payment, wallet Wallet, paymentFee int) ([]string, error) {
	
	var operationSignatures []string
	
	// Get current branch head
	blockHead, err := this.GetChainHead()
	if err != nil {
		return operationSignatures, err
	}
	
	// Get the counter for the payment address and increment it
	counter, err := this.getAddressCounter(wallet.Address)
	if err != nil {
		return operationSignatures, err
	}
	counter++
	
	// Split our slice of []Payment into batches
	batches := this.splitPaymentIntoBatches(payments)
	operationSignatures = make([]string, len(batches))
	
	for k := range batches {
		
		// Convert (ie: forge) each 'Payment' into an actual Tezos transfer operation
		operationBytes, operationContents, newCounter, err := this.forgeOperationBytes(blockHead.Hash, counter, wallet, batches[k], paymentFee)
		if err != nil {
			return operationSignatures, err
		}
		counter = newCounter
		
		// Sign this batch of operations with the secret key; return that signature
		edsig := this.signOperationBytes(operationBytes, wallet)
		
		// Extract and decode the bytes of the signature
		decodedSignature := this.decodeSignature(edsig)
		decodedSignature = decodedSignature[10:(len(decodedSignature))]
		
		// The signed bytes of this batch
		fullOperation := operationBytes + decodedSignature
		
		// We can validate this batch against the node for any errors
		if err := this.preApplyOperations(operationContents, edsig, blockHead); err != nil {
			return operationSignatures, fmt.Errorf("CreateBatchPayment failed to Pre-Apply: %s", err)
		}
		
		// Add the signature (raw operation bytes & signature of operations) of this batch of transfers to the returnning slice
		// This will be used to POST to /injection/operation
		operationSignatures[k] = fullOperation
		
	}
	
	return operationSignatures, nil
}


// Pre-apply an operation, or batch of operations, to a Tezos node to ensure correctness
func (this *GoTezos) preApplyOperations(paymentOperations Conts, signature string, blockHead Block) error {
	
	// Create a full transfer request
	var transfer Transfer
	transfer.Signature = signature
	transfer.Contents = paymentOperations.Contents
	transfer.Branch = blockHead.Hash
	transfer.Protocol = blockHead.Protocol
	
	// RPC says outer element must be JSON array
	var transfers = []Transfer{transfer}
	
	// Convert object to JSON string
	transfersOp, err := json.Marshal(transfers)
	if err != nil {
		return err
	}
	
	if this.debug {
		fmt.Println("\n== preApplyOperations Submit:", string(transfersOp))
	}
	
	// POST the JSON to the RPC
	preApplyResp, err := this.PostResponse("/chains/main/blocks/head/helpers/preapply/operations", string(transfersOp))
	if err != nil {
		return err
	}
	
	if this.debug {
		fmt.Println("\n== preApplyOperations Result:", string(preApplyResp.Bytes))
	}
	
	return nil
}

func (this *GoTezos) CreateWallet(mnemonic, password string) (Wallet, error) {

	var signSecretKey sodium.SignSecretKey
	var wallet Wallet

	seed := bip39.NewSeed(mnemonic, password)
	signSecretKey.Bytes = []byte(seed)
	signSeed := signSecretKey.Seed()
	signKP := sodium.SeedSignKP(signSeed)
	key := sodium.GenericHashKey{signKP.PublicKey.Bytes}
	genericHash, _ := generichash.CryptoGenericHash(20, key.Bytes, nil)

	wallet = Wallet{
		Address:  this.b58cencode(genericHash, tz1),
		Mnemonic: mnemonic,
		Seed:     seed,
		Kp:       signKP,
		Sk:       this.b58cencode(signKP.SecretKey.Bytes, edsk),
		Pk:       this.b58cencode(signKP.PublicKey.Bytes, edpk),
	}

	return wallet, nil
}


func (this *GoTezos) ImportWallet(address, public, secret string) (Wallet, error) {

	var wallet Wallet
	var signKP sodium.SignKP

	// Sanity check
	secretLength := len(secret)
	if secret[:4] != "edsk" || (secretLength != 98 && secretLength != 54) {
		return wallet, fmt.Errorf("Import Wallet Error: The provided secret does not conform to known patterns.")
	}

	// Determine if 'secret' is an actual secret key or a seed
	if secretLength == 98 {

		// A full secret key
		decodedSecretKey := this.b58cdecode(secret, edsk)

		// Public key is last 32 of decoded secret, re-encoded as edpk
		publicKey := decodedSecretKey[32:]

		signKP.PublicKey = sodium.SignPublicKey{[]byte(publicKey)}
		signKP.SecretKey = sodium.SignSecretKey{[]byte(secret)}

		wallet.Sk = secret

	} else if secretLength == 54 {

		// "secret" is actually a seed
		decodedSeed := this.b58cdecode(secret, edsk2)

		signSeed := sodium.SignSeed{decodedSeed}

		// Reconstruct keypair from seed
		signKP = sodium.SeedSignKP(signSeed)

		wallet.Sk = this.b58cencode(signKP.SecretKey.Bytes, edsk)

	} else {

		return wallet, fmt.Errorf("Import Wallet Error: Secret key is not the correct length.")
	}

	// Generate public address from public key
	hashKey := sodium.GenericHashKey{signKP.PublicKey.Bytes}
	addressHash, _ := generichash.CryptoGenericHash(20, hashKey.Bytes, nil)
	generatedAddress := this.b58cencode(addressHash, tz1)

	// Populate Wallet
	wallet.Address = generatedAddress
	wallet.Kp = signKP
	wallet.Pk = this.b58cencode(signKP.PublicKey.Bytes, edpk)

	// Couple more sanity checks
	if generatedAddress != address {
		return wallet, fmt.Errorf("Import Wallet Error: Reconstructed address '%s' and provided address '%s' do not match.", generatedAddress, address)
	}

	if wallet.Pk != public {
		return wallet, fmt.Errorf("Import Wallet Error: Reconstructed Pkh '%s' and provided Pkh '%s' do not match.", wallet.Pk, public)
	}

	return wallet, nil
}

//Getting the Counter of an address from the RPC
func (this *GoTezos) getAddressCounter(address string) (int, error) {
	rpc := "/chains/main/blocks/head/context/contracts/" + address + "/counter"
	resp, err := this.GetResponse(rpc, "{}")
	if err != nil {
		return 0, err
	}
	rtnStr, err := unMarshelString(resp.Bytes)
	if err != nil {
		return 0, err
	}
	counter, err := strconv.Atoi(rtnStr)
	return counter, err
}

func (this *GoTezos) splitPaymentIntoBatches(rewards []Payment) [][]Payment {
	var batches [][]Payment
	for i := 0; i < len(rewards); i += batchSize {
		end := i + batchSize
		if end > len(rewards) {
			end = len(rewards)
		}
		batches = append(batches, rewards[i:end])
	}
	return batches
}

func (this *GoTezos) forgeOperationBytes(branch_hash string, counter int, wallet Wallet, batch []Payment, paymentFee int) (string, Conts, int, error) {

	var contents Conts
	var combinedOps []TransOp

	//left here to display how to reveal a new wallet (needs funds to be revealed!)
	/**
	  combinedOps = append(combinedOps, TransOp{Kind: "reveal", PublicKey: wallet.pk , Source: wallet.address, Fee: "0", GasLimit: "127", StorageLimit: "0", Counter: strCounter})
	  counter++
	**/

	for k := range batch {

		if batch[k].Amount > 0 {

			operation := TransOp{
<<<<<<< HEAD
				Kind: "transaction",
				Source: wallet.Address,
				Fee: strconv.Itoa(paymentFee),
				GasLimit: "11000",
=======
				Kind:         "transaction",
				Source:       wallet.Address,
				Fee:          "1420",
				GasLimit:     "11000",
>>>>>>> 0bfe26cb
				StorageLimit: "0",
				Amount:       strconv.FormatFloat(roundPlus(batch[k].Amount, 0), 'f', -1, 64),
				Destination:  batch[k].Address,
				Counter:      strconv.Itoa(counter),
			}
			combinedOps = append(combinedOps, operation)
			counter++
		}
	}
	contents.Contents = combinedOps
	contents.Branch = branch_hash

	var opBytes string

	forge := "/chains/main/blocks/head/helpers/forge/operations"
	output, err := this.PostResponse(forge, contents.String())
	if err != nil {
		return "", contents, counter, fmt.Errorf("POST-Forge Operation Error: %s", err)
	}

	err = json.Unmarshal(output.Bytes, &opBytes)
	if err != nil {
		return "", contents, counter, fmt.Errorf("Forge Operation Error: %s", err)
	}
	
	return opBytes, contents, counter, nil
}

//Sign previously forged Operation bytes using secret key of wallet
func (this *GoTezos) signOperationBytes(operation_bytes string, wallet Wallet) string {
	//Prefixes
	edsigByte := []byte{9, 245, 205, 134, 18}
	watermark := []byte{3}

	op, err := hex.DecodeString(operation_bytes)
	if err != nil {
		log.Fatal(err)
	}
	op = append(watermark, op...)
	genericHash, _ := generichash.CryptoGenericHash(32, op, nil)
	sig := sodium.Bytes(genericHash).SignDetached(wallet.Kp.SecretKey)
	edsig := this.b58cencode(sig.Bytes, edsigByte)
	return edsig
}

//Helper function to return the decoded signature
func (this *GoTezos) decodeSignature(sig string) string {
	dec_bytes, err := encoding.Decode(sig)
	if err != nil {
		fmt.Println(err.Error())
		return ""
	}
	dec_sig := string(dec_bytes)
	return dec_sig
}

//Helper Function to get the right format for wallet.
func (this *GoTezos) b58cencode(payload []byte, prefix []byte) string {
	n := make([]byte, (len(prefix) + len(payload)))
	for k := range prefix {
		n[k] = prefix[k]
	}
	for l := range payload {
		n[l+len(prefix)] = payload[l]
	}
	b58c := base58check.Encode(n)
	return b58c
}

func (this *GoTezos) b58cdecode(payload string, prefix []byte) []byte {
	b58c, _ := base58check.Decode(payload)
	return b58c[len(prefix):]
}

//Helper Functions to round float64
func roundPlus(f float64, places int) float64 {
	shift := math.Pow(10, float64(places))
	return round(f*shift) / shift
}

func round(f float64) float64 {
	return math.Floor(f + .5)
}<|MERGE_RESOLUTION|>--- conflicted
+++ resolved
@@ -249,17 +249,10 @@
 		if batch[k].Amount > 0 {
 
 			operation := TransOp{
-<<<<<<< HEAD
 				Kind: "transaction",
 				Source: wallet.Address,
 				Fee: strconv.Itoa(paymentFee),
 				GasLimit: "11000",
-=======
-				Kind:         "transaction",
-				Source:       wallet.Address,
-				Fee:          "1420",
-				GasLimit:     "11000",
->>>>>>> 0bfe26cb
 				StorageLimit: "0",
 				Amount:       strconv.FormatFloat(roundPlus(batch[k].Amount, 0), 'f', -1, 64),
 				Destination:  batch[k].Address,
