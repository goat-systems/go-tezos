package goTezos

import (
<<<<<<< HEAD
	"log"
	"math/rand"
=======
	"fmt"
	"log"
	"math/rand"
	"os"
>>>>>>> 590bdc43
	"sync"
	"time"
)

<<<<<<< HEAD
//Creates a new instance of goTezos
=======
type TezClientWrapper struct {
	healthy bool // isHealthy
	client  *TezosRPCClient
}

/*

 * GoTezos manages multiple Clients
 * each Client represents a Connection to a Tezos Node
 * GoTezos manages failover if one Node is down, there
 * are 2 Strategies:
 * failover: always use the same unless it is down -> go to the next - default
 * random: send to each Node equally
 */
type GoTezos struct {
	clientLock       sync.Mutex
	RpcClients       []*TezClientWrapper
	ActiveRPCCient   *TezClientWrapper
	Constants        NetworkConstants
	balancerStrategy string
	rand             *rand.Rand
	logger           *log.Logger
}

>>>>>>> 590bdc43
func NewGoTezos() *GoTezos {
	a := GoTezos{}

	a.UseBalancerStrategyFailover()
	a.rand = rand.New(rand.NewSource(time.Now().Unix()))
	go func(a *GoTezos) {
		for {
			time.Sleep(15 * time.Second)
			a.checkUnhealthyClients()
		}
	}(&a)
	return &a
}

<<<<<<< HEAD
//A function allowing you to specify your own logger
=======
>>>>>>> 590bdc43
func (this *GoTezos) SetLogger(log *log.Logger) {
	this.logger = log
}

//Adds an RPC Client to query the tezos network
func (this *GoTezos) AddNewClient(client *TezosRPCClient) {
	this.clientLock.Lock()
	this.RpcClients = append(this.RpcClients, &TezClientWrapper{true, client})
	this.clientLock.Unlock()
	var err error
	this.Constants, err = this.GetNetworkConstants()
	if err != nil {
		fmt.Println("Could not get network constants, library will fail. Exiting .... ")
		os.Exit(0)
	}
}

<<<<<<< HEAD
//Uses the balancer strategy for load balancing
=======
>>>>>>> 590bdc43
func (this *GoTezos) UseBalancerStrategyFailover() {
	this.balancerStrategy = "failover"
}

<<<<<<< HEAD
//Uses the random balancer strategy for load balancing
=======
>>>>>>> 590bdc43
func (this *GoTezos) UseBalancerStrategyRandom() {
	this.balancerStrategy = "random"
}

func (this *GoTezos) checkHealthStatus() {
	this.clientLock.Lock()
	wg := sync.WaitGroup{}
	for _, a := range this.RpcClients {
		wg.Add(1)
		go func(wg *sync.WaitGroup, client *TezClientWrapper) {
			res := a.client.Healthcheck()
			if a.healthy && res == false {
				this.logger.Println("Client state switched to unhealthy", this.ActiveRPCCient.client.Host+this.ActiveRPCCient.client.Port)
			}
			if !a.healthy && res {
				this.logger.Println("Client state switched to healthy", this.ActiveRPCCient.client.Host+this.ActiveRPCCient.client.Port)
			}
			a.healthy = res
			wg.Done()
		}(&wg, a)
	}
	wg.Wait()
	this.clientLock.Unlock()
}

func (this *GoTezos) checkUnhealthyClients() {
	this.clientLock.Lock()
	wg := sync.WaitGroup{}
	for _, a := range this.RpcClients {
		wg.Add(1)
		go func(wg *sync.WaitGroup, client *TezClientWrapper) {
			if a.healthy == false {
				res := a.client.Healthcheck()
				if !a.healthy && res {
					this.logger.Println("Client state switched to healthy", this.ActiveRPCCient.client.Host+this.ActiveRPCCient.client.Port)
				}
				a.healthy = res
			}
			wg.Done()
		}(&wg, a)
	}
	wg.Wait()
	this.clientLock.Unlock()
}

func (this *GoTezos) getFirstHealthyClient() *TezClientWrapper {
	this.clientLock.Lock()
	defer this.clientLock.Unlock()
	for _, a := range this.RpcClients {
		if a.healthy == true {
			return a
		}
	}
	return nil
}

func (this *GoTezos) getRandomHealthyClient() *TezClientWrapper {
	this.clientLock.Lock()
	defer this.clientLock.Unlock()
	clients := []int{}
	for i, _ := range this.RpcClients {
		clients = append(clients, i)
	}
	for _, i := range this.rand.Perm(len(clients)) {
		return this.RpcClients[i]
	}
	return nil
}

func (this *GoTezos) setActiveclient() error {
	if this.balancerStrategy == "failover" {
		c := this.getFirstHealthyClient()
		if c == nil {
			this.checkHealthStatus()
			c = this.getFirstHealthyClient()
			if c == nil {
				return NoClientError{}
			}
		}
		this.ActiveRPCCient = c
	}

	if this.balancerStrategy == "random" {
		c := this.getRandomHealthyClient()
		if c == nil {
			this.checkHealthStatus()
			c = this.getRandomHealthyClient()
			if c == nil {
				return NoClientError{}
			} else {
				this.ActiveRPCCient = c
			}
		}
		this.ActiveRPCCient = c

	}
	return nil
}

func (this *GoTezos) GetResponse(path string, args string) (ResponseRaw, error) {
	return this.HandleResponse("GET", path, args)
}

func (this *GoTezos) PostResponse(path string, args string) (ResponseRaw, error) {
	return this.HandleResponse("POST", path, args)
}

func (this *GoTezos) HandleResponse(method string, path string, args string) (ResponseRaw, error) {
	e := this.setActiveclient()
	if e != nil {
		this.logger.Println("goTezos", "Could not find any healthy clients")
		return ResponseRaw{}, e
	}

	r, err := this.ActiveRPCCient.client.GetResponse(method, path, args)
	if err != nil {
		this.ActiveRPCCient.healthy = false
		this.logger.Println(this.ActiveRPCCient.client.Host+this.ActiveRPCCient.client.Port, "Client state switched to unhealthy")
		return this.GetResponse(path, args)
	}
	return r, err
}<|MERGE_RESOLUTION|>--- conflicted
+++ resolved
@@ -1,22 +1,14 @@
 package goTezos
 
 import (
-<<<<<<< HEAD
-	"log"
-	"math/rand"
-=======
 	"fmt"
 	"log"
 	"math/rand"
 	"os"
->>>>>>> 590bdc43
 	"sync"
 	"time"
 )
 
-<<<<<<< HEAD
-//Creates a new instance of goTezos
-=======
 type TezClientWrapper struct {
 	healthy bool // isHealthy
 	client  *TezosRPCClient
@@ -41,7 +33,6 @@
 	logger           *log.Logger
 }
 
->>>>>>> 590bdc43
 func NewGoTezos() *GoTezos {
 	a := GoTezos{}
 
@@ -56,10 +47,6 @@
 	return &a
 }
 
-<<<<<<< HEAD
-//A function allowing you to specify your own logger
-=======
->>>>>>> 590bdc43
 func (this *GoTezos) SetLogger(log *log.Logger) {
 	this.logger = log
 }
@@ -77,18 +64,10 @@
 	}
 }
 
-<<<<<<< HEAD
-//Uses the balancer strategy for load balancing
-=======
->>>>>>> 590bdc43
 func (this *GoTezos) UseBalancerStrategyFailover() {
 	this.balancerStrategy = "failover"
 }
 
-<<<<<<< HEAD
-//Uses the random balancer strategy for load balancing
-=======
->>>>>>> 590bdc43
 func (this *GoTezos) UseBalancerStrategyRandom() {
 	this.balancerStrategy = "random"
 }
