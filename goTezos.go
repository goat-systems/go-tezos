--- conflicted
+++ resolved
@@ -7,12 +7,9 @@
 	"os"
 	"sync"
 	"time"
-<<<<<<< HEAD
+	"strings"
 	
 	"github.com/patrickmn/go-cache"
-=======
-	"strings"
->>>>>>> be6be211
 )
 
 func NewGoTezos() *GoTezos {
