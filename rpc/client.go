--- conflicted
+++ resolved
@@ -96,16 +96,7 @@
 }
 
 /*
-<<<<<<< HEAD
-SetConstants overrides GoTezos's NetworkConstants.
-
-Parameters:
-
-	constants:
-		Tezos Network Constants.
-=======
 SetConstants overrides GoTezos's networkConstants.
->>>>>>> 800cc714
 */
 func (c *Client) SetConstants(constants Constants) {
 	c.NetworkConstants = &constants
