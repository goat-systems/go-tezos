package rpc

import (
	"encoding/json"
	"fmt"
	"strconv"
	"time"

	"github.com/go-resty/resty/v2"
	"github.com/pkg/errors"
)

// Kind is a contents kind
type Kind string

const (
	// ENDORSEMENT kind
	ENDORSEMENT Kind = "endorsement"
	// SEEDNONCEREVELATION kind
	SEEDNONCEREVELATION Kind = "seed_nonce_revelation"
	// DOUBLEENDORSEMENTEVIDENCE kind
	DOUBLEENDORSEMENTEVIDENCE Kind = "double_endorsement_evidence"
	// DOUBLEBAKINGEVIDENCE kind
	DOUBLEBAKINGEVIDENCE Kind = "Double_baking_evidence"
	// ACTIVATEACCOUNT kind
	ACTIVATEACCOUNT Kind = "activate_account"
	// PROPOSALS kind
	PROPOSALS Kind = "proposals"
	// BALLOT kind
	BALLOT Kind = "ballot"
	// REVEAL kind
	REVEAL Kind = "reveal"
	// TRANSACTION kind
	TRANSACTION Kind = "transaction"
	// ORIGINATION kind
	ORIGINATION Kind = "origination"
	// DELEGATION kind
	DELEGATION Kind = "delegation"
)

// BigMapDiffAction is an Action in a BigMapDiff
type BigMapDiffAction string

const (
	// UPDATE is a big_map_diff action
	UPDATE BigMapDiffAction = "update"
	// REMOVE is a big_map_diff action
	REMOVE BigMapDiffAction = "remove"
	// COPY is a big_map_diff action
	COPY BigMapDiffAction = "copy"
	// ALLOC is a big_map_diff action
	ALLOC BigMapDiffAction = "alloc"
)

/*
Block represents a Tezos block.

RPC:
	https://tezos.gitlab.io/008/rpc.html#get-block-id
*/
type Block struct {
	Protocol   string         `json:"protocol"`
	ChainID    string         `json:"chain_id"`
	Hash       string         `json:"hash"`
	Header     Header         `json:"header"`
	Metadata   Metadata       `json:"metadata"`
	Operations [][]Operations `json:"operations"`
}

/*
Header represents the header in a Tezos block

RPC:
	https://tezos.gitlab.io/008/rpc.html#get-block-id
*/
type Header struct {
	Level            int       `json:"level"`
	Proto            int       `json:"proto"`
	Predecessor      string    `json:"Predecessor"`
	Timestamp        time.Time `json:"timestamp"`
	ValidationPass   int       `json:"validation_pass"`
	OperationsHash   string    `json:"operations_hash"`
	Fitness          []string  `json:"fitness"`
	Context          string    `json:"context"`
	Priority         int       `json:"priority"`
	ProofOfWorkNonce string    `json:"proof_of_work_nonce"`
	SeedNonceHash    string    `json:"seed_nonce_hash"`
	Signature        string    `json:"signature"`
}

/*
Metadata represents the metadata in a Tezos block

RPC:
	https://tezos.gitlab.io/008/rpc.html#get-block-id
*/
type Metadata struct {
	Protocol               string                   `json:"protocol"`
	NextProtocol           string                   `json:"next_protocol"`
	TestChainStatus        TestChainStatus          `json:"test_chain_status"`
	MaxOperationsTTL       int                      `json:"max_operations_ttl"`
	MaxOperationDataLength int                      `json:"max_operation_data_length"`
	MaxBlockHeaderLength   int                      `json:"max_block_header_length"`
	MaxOperationListLength []MaxOperationListLength `json:"max_operation_list_length"`
	Baker                  string                   `json:"baker"`
	Level                  Level                    `json:"level"`
	VotingPeriodKind       string                   `json:"voting_period_kind"`
	NonceHash              interface{}              `json:"nonce_hash"`
	ConsumedGas            string                   `json:"consumed_gas"`
	Deactivated            []string                 `json:"deactivated"`
	BalanceUpdates         []BalanceUpdates         `json:"balance_updates"`
}

/*
TestChainStatus represents the testchainstatus in a Tezos block

RPC:
	https://tezos.gitlab.io/008/rpc.html#get-block-id
*/
type TestChainStatus struct {
	Status     string    `json:"status"`
	Protocol   string    `json:"protocol"`
	ChainID    string    `json:"chain_id"`
	Genesis    string    `json:"genesis"`
	Expiration time.Time `json:"expiration"`
}

/*
MaxOperationListLength represents the maxoperationlistlength in a Tezos block

RPC:
	https://tezos.gitlab.io/008/rpc.html#get-block-id
*/
type MaxOperationListLength struct {
	MaxSize int `json:"max_size"`
	MaxOp   int `json:"max_op,omitempty"`
}

/*
Level represents the level in a Tezos block

RPC:
	https://tezos.gitlab.io/008/rpc.html#get-block-id
*/
type Level struct {
	Level                int  `json:"level"`
	LevelPosition        int  `json:"level_position"`
	Cycle                int  `json:"cycle"`
	CyclePosition        int  `json:"cycle_position"`
	VotingPeriod         int  `json:"voting_period"`
	VotingPeriodPosition int  `json:"voting_period_position"`
	ExpectedCommitment   bool `json:"expected_commitment"`
}

/*
BalanceUpdates represents the balance updates in a Tezos block

RPC:
	https://tezos.gitlab.io/008/rpc.html#get-block-id
*/
type BalanceUpdates struct {
	Kind     string `json:"kind"`
	Contract string `json:"contract,omitempty"`
	Change   string `json:"change"`
	Category string `json:"category,omitempty"`
	Delegate string `json:"delegate,omitempty"`
	Cycle    int    `json:"cycle,omitempty"`
	Level    int    `json:"level,omitempty"`
}

// ResultError are errors reported by OperationResults
type ResultError struct {
	Kind           string           `json:"kind"`
	ID             string           `json:"id,omitempty"`
	With           *json.RawMessage `json:"with,omitempty"`
	Msg            string           `json:"msg,omitempty"`
	Location       int              `json:"location,omitempty"`
	ContractHandle string           `json:"contract_handle,omitempty"`
	ContractCode   *json.RawMessage `json:"contract_code,omitempty"`
}

/*
OperationResult represents the operation result in a Tezos block

RPC:
	https://tezos.gitlab.io/008/rpc.html#get-block-id
*/
type OperationResult struct {
	Status                       string           `json:"status"`
	Storage                      *json.RawMessage `json:"storage"`
	BigMapDiff                   BigMapDiffs      `json:"big_map_diff"`
	BalanceUpdates               []BalanceUpdates `json:"balance_updates"`
	OriginatedContracts          []string         `json:"originated_contracts"`
	ConsumedGas                  string           `json:"consumed_gas,omitempty"`
	StorageSize                  string           `json:"storage_size,omitempty"`
	AllocatedDestinationContract bool             `json:"allocated_destination_contract,omitempty"`
	Errors                       []ResultError    `json:"errors,omitempty"`
}

/*
Operations represents the operations in a Tezos block

RPC:
	https://tezos.gitlab.io/008/rpc.html#get-block-id
*/
type Operations struct {
	Protocol  string   `json:"protocol,omitempty"`
	ChainID   string   `json:"chain_id,omitempty"`
	Hash      string   `json:"hash,omitempty"`
	Branch    string   `json:"branch"`
	Contents  Contents `json:"contents"`
	Signature string   `json:"signature,omitempty"`
}

/*
OperationsAlt represents a JSON array containing an opHash at index 0, and
an Operation object at index 1. The RPC does not properly objectify Refused,
BranchRefused, BranchDelayed, and Unprocessed sections of the mempool,
so we must parse them manually.
Code hints used from github.com/blockwatch-cc/tzindex/rpc/mempool.go
*/
type OperationsAlt Operations

func (o *OperationsAlt) UnmarshalJSON(buf []byte) error {
	return unmarshalNamedJSONArray(buf, &o.Hash, (*Operations)(o))
}

func unmarshalNamedJSONArray(data []byte, v ...interface{}) error {
	var raw []json.RawMessage
	if err := json.Unmarshal(data, &raw); err != nil {
		return err
	}

	if len(raw) < len(v) {
		return fmt.Errorf("JSON array is too short, expected %d, got %d", len(v), len(raw))
	}

	for i, vv := range v {
		if err := json.Unmarshal(raw[i], vv); err != nil {
			return err
		}
	}

	return nil
}

/*
OrganizedContents represents the contents in Tezos operations orginized by kind.

RPC:
	https://tezos.gitlab.io/008/rpc.html#get-block-id
*/
type OrganizedContents struct {
	Endorsements              []Endorsement
	SeedNonceRevelations      []SeedNonceRevelation
	DoubleEndorsementEvidence []DoubleEndorsementEvidence
	DoubleBakingEvidence      []DoubleBakingEvidence
	AccountActivations        []AccountActivation
	Proposals                 []Proposal
	Ballots                   []Ballot
	Reveals                   []Reveal
	Transactions              []Transaction
	Originations              []Origination
	Delegations               []Delegation
}

// ToContents converts OrganizedContents into Contents
func (o *OrganizedContents) ToContents() Contents {
	var contents Contents
	for _, endorsement := range o.Endorsements {
		contents = append(contents, endorsement.ToContent())
	}

	for _, seedNonceRevelation := range o.SeedNonceRevelations {
		contents = append(contents, seedNonceRevelation.ToContent())
	}

	for _, doubleEndorsementEvidence := range o.DoubleEndorsementEvidence {
		contents = append(contents, doubleEndorsementEvidence.ToContent())
	}

	for _, doubleBakingEvidence := range o.DoubleBakingEvidence {
		contents = append(contents, doubleBakingEvidence.ToContent())
	}

	for _, accountActivation := range o.AccountActivations {
		contents = append(contents, accountActivation.ToContent())
	}

	for _, proposal := range o.Proposals {
		contents = append(contents, proposal.ToContent())
	}

	for _, ballot := range o.Ballots {
		contents = append(contents, ballot.ToContent())
	}

	for _, reveal := range o.AccountActivations {
		contents = append(contents, reveal.ToContent())
	}

	for _, transaction := range o.Transactions {
		contents = append(contents, transaction.ToContent())
	}

	for _, origination := range o.Originations {
		contents = append(contents, origination.ToContent())
	}

	for _, delegation := range o.Delegations {
		contents = append(contents, delegation.ToContent())
	}
	return contents
}

/*
Contents represents the contents in Tezos operations.

RPC:
	https://tezos.gitlab.io/008/rpc.html#get-block-id
*/
type Contents []Content

// Content is an element of Contents
type Content struct {
	Kind          Kind                `json:"kind,omitempty"`
	Level         int                 `json:"level,omitempty"`
	Nonce         string              `json:"nonce,omitempty"`
	Op1           *InlinedEndorsement `json:"Op1,omitempty"`
	Op2           *InlinedEndorsement `json:"Op2,omitempty"`
	Pkh           string              `json:"pkh,omitempty"`
	Secret        string              `json:"secret,omitempty"`
	Bh1           *BlockHeader        `json:"bh1,omitempty"`
	Bh2           *BlockHeader        `json:"bh2,omitempty"`
	Source        string              `json:"source,omitempty"`
	Period        int                 `json:"period,omitempty"`
	Proposals     []string            `json:"proposals,omitempty"`
	Proposal      string              `json:"proposal,omitempty"`
	Ballot        string              `json:"ballot,omitempty"`
	Fee           string              `json:"fee,omitempty"`
	Counter       string              `json:"counter,omitempty"`
	GasLimit      string              `json:"gas_limit,omitempty"`
	StorageLimit  string              `json:"storage_limit,omitempty"`
	PublicKey     string              `json:"public_key,omitempty"`
	ManagerPubkey string              `json:"managerPubKey,omitempty"`
	Amount        string              `json:"amount,omitempty"`
	Destination   string              `json:"destination,omitempty"`
	Balance       string              `json:"balance,omitempty"`
	Delegate      string              `json:"delegate,omitempty"`
	Script        Script              `json:"script,omitempty"`
	Parameters    *Parameters         `json:"parameters,omitempty"`
	Metadata      *ContentsMetadata   `json:"metadata,omitempty"`
}

// MarshalJSON implements json.Marshaler in order to correctly marshal contents based of kind
func (c *Content) MarshalJSON() ([]byte, error) {
	if c.Kind == ENDORSEMENT {
		return json.Marshal(c.ToEndorsement())
	} else if c.Kind == SEEDNONCEREVELATION {
		return json.Marshal(c.ToSeedNonceRevelations())
	} else if c.Kind == DOUBLEENDORSEMENTEVIDENCE {
		return json.Marshal(c.ToDoubleEndorsementEvidence())
	} else if c.Kind == DOUBLEBAKINGEVIDENCE {
		return json.Marshal(c.ToDoubleBakingEvidence())
	} else if c.Kind == ACTIVATEACCOUNT {
		return json.Marshal(c.ToAccountActivation())
	} else if c.Kind == PROPOSALS {
		return json.Marshal(c.ToProposal())
	} else if c.Kind == BALLOT {
		return json.Marshal(c.ToBallot())
	} else if c.Kind == REVEAL {
		return json.Marshal(c.ToReveal())
	} else if c.Kind == TRANSACTION {
		return json.Marshal(c.ToTransaction())
	} else if c.Kind == ORIGINATION {
		return json.Marshal(c.ToOrigination())
	} else if c.Kind == DELEGATION {
		return json.Marshal(c.ToDelegation())
	}

	return nil, errors.New("failed to find content kind to marshal into")
}

// Organize converts contents into OrganizedContents where contents are organized by Kind
func (c Contents) Organize() OrganizedContents {
	var organizeContents OrganizedContents
	for _, content := range c {
		if content.Kind == ENDORSEMENT {
			organizeContents.Endorsements = append(organizeContents.Endorsements, content.ToEndorsement())
		} else if content.Kind == SEEDNONCEREVELATION {
			organizeContents.SeedNonceRevelations = append(organizeContents.SeedNonceRevelations, content.ToSeedNonceRevelations())
		} else if content.Kind == DOUBLEENDORSEMENTEVIDENCE {
			organizeContents.DoubleEndorsementEvidence = append(organizeContents.DoubleEndorsementEvidence, content.ToDoubleEndorsementEvidence())
		} else if content.Kind == DOUBLEBAKINGEVIDENCE {
			organizeContents.DoubleBakingEvidence = append(organizeContents.DoubleBakingEvidence, content.ToDoubleBakingEvidence())
		} else if content.Kind == ACTIVATEACCOUNT {
			organizeContents.AccountActivations = append(organizeContents.AccountActivations, content.ToAccountActivation())
		} else if content.Kind == PROPOSALS {
			organizeContents.Proposals = append(organizeContents.Proposals, content.ToProposal())
		} else if content.Kind == BALLOT {
			organizeContents.Ballots = append(organizeContents.Ballots, content.ToBallot())
		} else if content.Kind == REVEAL {
			organizeContents.Reveals = append(organizeContents.Reveals, content.ToReveal())
		} else if content.Kind == TRANSACTION {
			organizeContents.Transactions = append(organizeContents.Transactions, content.ToTransaction())
		} else if content.Kind == ORIGINATION {
			organizeContents.Originations = append(organizeContents.Originations, content.ToOrigination())
		} else if content.Kind == DELEGATION {
			organizeContents.Delegations = append(organizeContents.Delegations, content.ToDelegation())
		}
	}

	return organizeContents
}

/*
Parameters represents parameters in Tezos operations.

RPC:
	https://tezos.gitlab.io/008/rpc.html#get-block-id
*/
type Parameters struct {
	Entrypoint string           `json:"entrypoint"`
	Value      *json.RawMessage `json:"value"`
}

/*
ContentsMetadata represents metadata in contents in Tezos operations.

RPC:
	https://tezos.gitlab.io/008/rpc.html#get-block-id
*/
type ContentsMetadata struct {
	BalanceUpdates          []BalanceUpdates           `json:"balance_updates,omitempty"`
	Delegate                string                     `json:"delegate,omitempty"`
	Slots                   []int                      `json:"slots,omitempty"`
	OperationResults        *OperationResults          `json:"operation_result,omitempty"`
	InternalOperationResult []InternalOperationResults `json:"internal_operation_results,omitempty"`
}

/*
OperationResults represents the operation_results in Tezos operations.

RPC:
	https://tezos.gitlab.io/008/rpc.html#get-block-id
*/
type OperationResults struct {
	Status                       string           `json:"status"`
	BigMapDiff                   BigMapDiffs      `json:"big_map_diff,omitempty"`
	BalanceUpdates               []BalanceUpdates `json:"balance_updates,omitempty"`
	OriginatedContracts          []string         `json:"originated_contracts,omitempty"`
	ConsumedGas                  string           `json:"consumed_gas,omitempty"`
	StorageSize                  string           `json:"storage_size,omitempty"`
	PaidStorageSizeDiff          string           `json:"paid_storage_size_diff,omitempty"`
<<<<<<< HEAD
	Errors                       []Error          `json:"errors,omitempty"`
=======
	Errors                       []ResultError    `json:"errors,omitempty"`
>>>>>>> 800cc714
	Storage                      *json.RawMessage `json:"storage,omitempty"`
	AllocatedDestinationContract bool             `json:"allocated_destination_contract,omitempty"`
}

func (o *OperationResults) toOperationResultsReveal() OperationResultReveal {
	return OperationResultReveal{
		Status:      o.Status,
		ConsumedGas: o.ConsumedGas,
		Errors:      o.Errors,
	}
}

func (o *OperationResults) toOperationResultsTransfer() OperationResultTransfer {
	var (
		storage    *json.RawMessage
		bigMapDiff BigMapDiffs
	)

	if o.Storage != nil {
		storage = o.Storage
	}

	if o.BigMapDiff != nil {
		bigMapDiff = o.BigMapDiff
	}

	return OperationResultTransfer{
		Status:                       o.Status,
		Storage:                      storage,
		BigMapDiff:                   bigMapDiff,
		BalanceUpdates:               o.BalanceUpdates,
		OriginatedContracts:          o.OriginatedContracts,
		ConsumedGas:                  o.ConsumedGas,
		StorageSize:                  o.StorageSize,
		PaidStorageSizeDiff:          o.PaidStorageSizeDiff,
		AllocatedDestinationContract: o.AllocatedDestinationContract,
		Errors:                       o.Errors,
	}
}

func (o *OperationResults) toOperationResultsOrigination() OperationResultOrigination {
	var bigMapDiff BigMapDiffs

	if o.BigMapDiff != nil {
		bigMapDiff = o.BigMapDiff
	}

	return OperationResultOrigination{
		Status:              o.Status,
		BigMapDiff:          bigMapDiff,
		BalanceUpdates:      o.BalanceUpdates,
		OriginatedContracts: o.OriginatedContracts,
		ConsumedGas:         o.ConsumedGas,
		StorageSize:         o.StorageSize,
		PaidStorageSizeDiff: o.PaidStorageSizeDiff,
		Errors:              o.Errors,
	}
}

func (o *OperationResults) toOperationResultsDelegation() OperationResultDelegation {
	return OperationResultDelegation{
		Status:      o.Status,
		ConsumedGas: o.ConsumedGas,
		Errors:      o.Errors,
	}
}

// ToEndorsement converts Content to Endorsement.
func (c *Content) ToEndorsement() Endorsement {
	var metadata *EndorsementMetadata

	if c.Metadata != nil {
		metadata = &EndorsementMetadata{
			BalanceUpdates: c.Metadata.BalanceUpdates,
			Delegate:       c.Metadata.Delegate,
			Slots:          c.Metadata.Slots,
		}
	}

	return Endorsement{
		Kind:     c.Kind,
		Level:    c.Level,
		Metadata: metadata,
	}
}

// ToSeedNonceRevelations converts Content to SeedNonceRevelations.
func (c *Content) ToSeedNonceRevelations() SeedNonceRevelation {
	var metadata *SeedNonceRevelationMetadata

	if c.Metadata != nil {
		metadata = &SeedNonceRevelationMetadata{
			BalanceUpdates: c.Metadata.BalanceUpdates,
		}
	}

	return SeedNonceRevelation{
		Kind:     c.Kind,
		Level:    c.Level,
		Nonce:    c.Nonce,
		Metadata: metadata,
	}
}

// ToDoubleEndorsementEvidence converts Content to DoubleEndorsementEvidence.
func (c *Content) ToDoubleEndorsementEvidence() DoubleEndorsementEvidence {
	var (
		metadata *DoubleEndorsementEvidenceMetadata
		op1      *InlinedEndorsement
		op2      *InlinedEndorsement
	)

	if c.Op1 != nil {
		op1 = c.Op1
	}

	if c.Op2 != nil {
		op2 = c.Op2
	}

	if c.Metadata != nil {
		metadata = &DoubleEndorsementEvidenceMetadata{
			BalanceUpdates: c.Metadata.BalanceUpdates,
		}
	}

	return DoubleEndorsementEvidence{
		Kind:     c.Kind,
		Op1:      op1,
		Op2:      op2,
		Metadata: metadata,
	}
}

// ToDoubleBakingEvidence converts Content to DoubleBakingEvidence.
func (c *Content) ToDoubleBakingEvidence() DoubleBakingEvidence {
	var (
		metadata *DoubleBakingEvidenceMetadata
		bh1      *BlockHeader
		bh2      *BlockHeader
	)

	if c.Bh1 != nil {
		bh1 = c.Bh1
	}

	if c.Bh2 != nil {
		bh2 = c.Bh2
	}

	if c.Metadata != nil {
		metadata = &DoubleBakingEvidenceMetadata{
			BalanceUpdates: c.Metadata.BalanceUpdates,
		}
	}

	return DoubleBakingEvidence{
		Kind:     c.Kind,
		Bh1:      bh1,
		Bh2:      bh2,
		Metadata: metadata,
	}
}

// ToAccountActivation converts Content to AccountActivation.
func (c *Content) ToAccountActivation() AccountActivation {
	var metadata *AccountActivationMetadata

	if c.Metadata != nil {
		metadata = &AccountActivationMetadata{
			BalanceUpdates: c.Metadata.BalanceUpdates,
		}
	}

	return AccountActivation{
		Kind:     c.Kind,
		Pkh:      c.Pkh,
		Secret:   c.Secret,
		Metadata: metadata,
	}
}

// ToProposal converts Content to Proposal.
func (c *Content) ToProposal() Proposal {
	return Proposal{
		Kind:      c.Kind,
		Source:    c.Source,
		Period:    c.Period,
		Proposals: c.Proposals,
	}
}

// ToBallot converts Content to Ballot.
func (c *Content) ToBallot() Ballot {
	return Ballot{
		Kind:     c.Kind,
		Source:   c.Source,
		Period:   c.Period,
		Proposal: c.Proposal,
		Ballot:   c.Ballot,
	}
}

// ToReveal converts Content to Reveal.
func (c *Content) ToReveal() Reveal {
	var metadata *RevealMetadata

	if c.Metadata != nil {
		metadata = &RevealMetadata{
			BalanceUpdates:           c.Metadata.BalanceUpdates,
			OperationResult:          c.Metadata.OperationResults.toOperationResultsReveal(),
			InternalOperationResults: c.Metadata.InternalOperationResult,
		}
	}

	return Reveal{
		Kind:         c.Kind,
		Source:       c.Source,
		Fee:          c.Fee,
		Counter:      c.Counter,
		GasLimit:     c.GasLimit,
		StorageLimit: c.StorageLimit,
		PublicKey:    c.PublicKey,
		Metadata:     metadata,
	}
}

// ToTransaction converts Content to Transaction.
func (c *Content) ToTransaction() Transaction {
	var (
		metadata   *TransactionMetadata
		parameters *Parameters
	)

	if c.Metadata != nil {
		metadata = &TransactionMetadata{
			BalanceUpdates:           c.Metadata.BalanceUpdates,
			OperationResult:          c.Metadata.OperationResults.toOperationResultsTransfer(),
			InternalOperationResults: c.Metadata.InternalOperationResult,
		}
	}

	if c.Parameters != nil {
		parameters = &Parameters{
			Entrypoint: c.Parameters.Entrypoint,
			Value:      c.Parameters.Value,
		}
	}

	return Transaction{
		Kind:         c.Kind,
		Source:       c.Source,
		Fee:          c.Fee,
		Counter:      c.Counter,
		GasLimit:     c.GasLimit,
		StorageLimit: c.StorageLimit,
		Amount:       c.Amount,
		Destination:  c.Destination,
		Parameters:   parameters,
		Metadata:     metadata,
	}
}

// ToOrigination converts Content to Origination.
func (c *Content) ToOrigination() Origination {
	var metadata *OriginationMetadata

	if c.Metadata != nil {
		metadata = &OriginationMetadata{
			BalanceUpdates:           c.Metadata.BalanceUpdates,
			OperationResults:         c.Metadata.OperationResults.toOperationResultsOrigination(),
			InternalOperationResults: c.Metadata.InternalOperationResult,
		}
	}

	return Origination{
		Kind:          c.Kind,
		Source:        c.Source,
		Fee:           c.Fee,
		Counter:       c.Counter,
		GasLimit:      c.GasLimit,
		StorageLimit:  c.StorageLimit,
		Balance:       c.Balance,
		Delegate:      c.Delegate,
		Script:        c.Script,
		ManagerPubkey: c.ManagerPubkey,
		Metadata:      metadata,
	}
}

// ToDelegation converts Content to Origination.
func (c *Content) ToDelegation() Delegation {
	var metadata *DelegationMetadata

	if c.Metadata != nil {
		metadata = &DelegationMetadata{
			BalanceUpdates:           c.Metadata.BalanceUpdates,
			OperationResults:         c.Metadata.OperationResults.toOperationResultsDelegation(),
			InternalOperationResults: c.Metadata.InternalOperationResult,
		}
	}

	return Delegation{
		Kind:         c.Kind,
		Source:       c.Source,
		Fee:          c.Fee,
		Counter:      c.Counter,
		GasLimit:     c.GasLimit,
		StorageLimit: c.StorageLimit,
		Delegate:     c.Delegate,
		Metadata:     metadata,
	}
}

//MarshalJSON satisfies the json.MarshalJSON interface for contents
func (o *OrganizedContents) MarshalJSON() ([]byte, error) {
	contents := o.ToContents()
	return json.Marshal(&contents)
}

/*
Endorsement represents an endorsement in the $operation.alpha.operation_contents_and_result in the tezos block schema

RPC:
	https://tezos.gitlab.io/008/rpc.html#get-block-id
*/
type Endorsement struct {
	Kind     Kind                 `json:"kind"`
	Level    int                  `json:"level"`
	Metadata *EndorsementMetadata `json:"metadata,omitempty"`
}

/*
EndorsementMetadata represents the metadata of an endorsement in the $operation.alpha.operation_contents_and_result in the tezos block schema

RPC:
	https://tezos.gitlab.io/008/rpc.html#get-block-id
*/
type EndorsementMetadata struct {
	BalanceUpdates []BalanceUpdates `json:"balance_updates"`
	Delegate       string           `json:"delegate"`
	Slots          []int            `json:"slots"`
}

// ToContent converts Endorsement to Content
func (e *Endorsement) ToContent() Content {
	var metadata *ContentsMetadata

	if e.Metadata != nil {
		metadata = &ContentsMetadata{
			BalanceUpdates: e.Metadata.BalanceUpdates,
			Delegate:       e.Metadata.Delegate,
			Slots:          e.Metadata.Slots,
		}
	}

	return Content{
		Kind:     e.Kind,
		Level:    e.Level,
		Metadata: metadata,
	}
}

/*
SeedNonceRevelation represents an Seed_nonce_revelation in the $operation.alpha.operation_contents_and_result in the tezos block schema

RPC:
	https://tezos.gitlab.io/008/rpc.html#get-block-id
*/
type SeedNonceRevelation struct {
	Kind     Kind                         `json:"kind"`
	Level    int                          `json:"level"`
	Nonce    string                       `json:"nonce"`
	Metadata *SeedNonceRevelationMetadata `json:"metadata,omitempty"`
}

// ToContent converts a SeedNonceRevelation to Content
func (s *SeedNonceRevelation) ToContent() Content {
	var metadata *ContentsMetadata

	if s.Metadata != nil {
		metadata = &ContentsMetadata{
			BalanceUpdates: s.Metadata.BalanceUpdates,
		}
	}

	return Content{
		Kind:     s.Kind,
		Level:    s.Level,
		Nonce:    s.Nonce,
		Metadata: metadata,
	}
}

/*
SeedNonceRevelationMetadata represents the metadata for Seed_nonce_revelation in the $operation.alpha.operation_contents_and_result in the tezos block schema

RPC:
	https://tezos.gitlab.io/008/rpc.html#get-block-id
*/
type SeedNonceRevelationMetadata struct {
	BalanceUpdates []BalanceUpdates `json:"balance_updates"`
}

/*
DoubleEndorsementEvidence represents an Double_endorsement_evidence in the $operation.alpha.operation_contents_and_result in the tezos block schema

RPC:
	https://tezos.gitlab.io/008/rpc.html#get-block-id
*/
type DoubleEndorsementEvidence struct {
	Kind     Kind                               `json:"kind"`
	Op1      *InlinedEndorsement                `json:"Op1"`
	Op2      *InlinedEndorsement                `json:"Op2"`
	Metadata *DoubleEndorsementEvidenceMetadata `json:"metadata,omitempty"`
}

/*
DoubleEndorsementEvidenceMetadata represents the metadata for Double_endorsement_evidence in the $operation.alpha.operation_contents_and_result in the tezos block schema

RPC:
	https://tezos.gitlab.io/008/rpc.html#get-block-id
*/
type DoubleEndorsementEvidenceMetadata struct {
	BalanceUpdates []BalanceUpdates `json:"balance_updates"`
}

/*
InlinedEndorsement represents $inlined.endorsement in the tezos block schema

RPC:
	https://tezos.gitlab.io/008/rpc.html#get-block-id
*/
type InlinedEndorsement struct {
	Branch     string                        `json:"branch"`
	Operations *InlinedEndorsementOperations `json:"operations"`
	Signature  string                        `json:"signature"`
}

/*
InlinedEndorsementOperations represents operations in $inlined.endorsement in the tezos block schema

RPC:
	https://tezos.gitlab.io/008/rpc.html#get-block-id
*/
type InlinedEndorsementOperations struct {
	Kind  string `json:"kind"`
	Level int    `json:"level"`
}

// ToContent converts a DoubleEndorsementEvidence to Content
func (d *DoubleEndorsementEvidence) ToContent() Content {
	var (
		metadata *ContentsMetadata
		op1      *InlinedEndorsement
		op2      *InlinedEndorsement
	)

	if d.Op1 != nil {
		op1 = d.Op1
	}

	if d.Op2 != nil {
		op2 = d.Op2
	}

	if d.Metadata != nil {
		metadata = &ContentsMetadata{
			BalanceUpdates: d.Metadata.BalanceUpdates,
		}
	}

	return Content{
		Kind:     d.Kind,
		Op1:      op1,
		Op2:      op2,
		Metadata: metadata,
	}
}

/*
DoubleBakingEvidence represents an Double_baking_evidence in the $operation.alpha.operation_contents_and_result in the tezos block schema

RPC:
	https://tezos.gitlab.io/008/rpc.html#get-block-id
*/
type DoubleBakingEvidence struct {
	Kind     Kind                          `json:"kind"`
	Bh1      *BlockHeader                  `json:"bh1"`
	Bh2      *BlockHeader                  `json:"bh2"`
	Metadata *DoubleBakingEvidenceMetadata `json:"metadata,omitempty"`
}

/*
DoubleBakingEvidenceMetadata represents the metadata of Double_baking_evidence in the $operation.alpha.operation_contents_and_result in the tezos block schema

RPC:
	https://tezos.gitlab.io/008/rpc.html#get-block-id
*/
type DoubleBakingEvidenceMetadata struct {
	BalanceUpdates []BalanceUpdates `json:"balance_updates"`
}

/*
BlockHeader represents $block_header.alpha.full_header in the tezos block schema

RPC:
	https://tezos.gitlab.io/008/rpc.html#get-block-id
*/
type BlockHeader struct {
	Level            int       `json:"level"`
	Proto            int       `json:"proto"`
	Predecessor      string    `json:"predecessor"`
	Timestamp        time.Time `json:"timestamp"`
	ValidationPass   int       `json:"validation_pass"`
	OperationsHash   string    `json:"operations_hash"`
	Fitness          []string  `json:"fitness"`
	Context          string    `json:"context"`
	Priority         int       `json:"priority"`
	ProofOfWorkNonce string    `json:"proof_of_work_nonce"`
	SeedNonceHash    string    `json:"seed_nonce_hash"`
	Signature        string    `json:"signature"`
}

// ToContent converts a DoubleBakingEvidence to Content
func (d *DoubleBakingEvidence) ToContent() Content {
	var (
		metadata *ContentsMetadata
		bh1      *BlockHeader
		bh2      *BlockHeader
	)

	if d.Bh1 != nil {
		bh1 = d.Bh1
	}

	if d.Bh2 != nil {
		bh2 = d.Bh2
	}

	if d.Metadata != nil {
		metadata = &ContentsMetadata{
			BalanceUpdates: d.Metadata.BalanceUpdates,
		}
	}

	return Content{
		Kind:     d.Kind,
		Bh1:      bh1,
		Bh2:      bh2,
		Metadata: metadata,
	}
}

/*
AccountActivation represents an Activate_account in the $operation.alpha.operation_contents_and_result in the tezos block schema

RPC:
	https://tezos.gitlab.io/008/rpc.html#get-block-id
*/
type AccountActivation struct {
	Kind     Kind                       `json:"kind"`
	Pkh      string                     `json:"pkh"`
	Secret   string                     `json:"secret"`
	Metadata *AccountActivationMetadata `json:"metadata,omitempty"`
}

/*
AccountActivationMetadata represents the metadata for Activate_account in the $operation.alpha.operation_contents_and_result in the tezos block schema

RPC:
	https://tezos.gitlab.io/008/rpc.html#get-block-id
*/
type AccountActivationMetadata struct {
	BalanceUpdates []BalanceUpdates `json:"balance_updates"`
}

// ToContent converts a AccountActivation to Content
func (a *AccountActivation) ToContent() Content {
	var metadata *ContentsMetadata
	if a.Metadata != nil {
		metadata = &ContentsMetadata{
			BalanceUpdates: a.Metadata.BalanceUpdates,
		}
	}

	return Content{
		Kind:     a.Kind,
		Pkh:      a.Pkh,
		Secret:   a.Secret,
		Metadata: metadata,
	}
}

/*
Proposal represents a Proposal in the $operation.alpha.operation_contents_and_result in the tezos block schema

RPC:
	https://tezos.gitlab.io/008/rpc.html#get-block-id
*/
type Proposal struct {
	Kind      Kind     `json:"kind"`
	Source    string   `json:"source"`
	Period    int      `json:"period"`
	Proposals []string `json:"proposals"`
}

// ToContent converts a Proposal to Content
func (p *Proposal) ToContent() Content {
	return Content{
		Kind:      p.Kind,
		Source:    p.Source,
		Period:    p.Period,
		Proposals: p.Proposals,
	}
}

/*
Ballot represents a Ballot in the $operation.alpha.operation_contents_and_result in the tezos block schema

RPC:
	https://tezos.gitlab.io/008/rpc.html#get-block-id
*/
type Ballot struct {
	Kind     Kind   `json:"kind"`
	Source   string `json:"source"`
	Period   int    `json:"period"`
	Proposal string `json:"proposal"`
	Ballot   string `json:"ballot"`
}

// ToContent converts a Ballot to Content
func (b *Ballot) ToContent() Content {
	return Content{
		Kind:     b.Kind,
		Source:   b.Source,
		Period:   b.Period,
		Proposal: b.Proposal,
		Ballot:   b.Ballot,
	}
}

/*
Reveal represents a Reveal in the $operation.alpha.operation_contents_and_result in the tezos block schema

RPC:
	https://tezos.gitlab.io/008/rpc.html#get-block-id
*/
type Reveal struct {
	Kind         Kind            `json:"kind"`
	Source       string          `json:"source" validate:"required"`
	Fee          string          `json:"fee" validate:"required"`
	Counter      string          `json:"counter" validate:"required"`
	GasLimit     string          `json:"gas_limit" validate:"required"`
	StorageLimit string          `json:"storage_limit"`
	PublicKey    string          `json:"public_key" validate:"required"`
	Metadata     *RevealMetadata `json:"metadata,omitempty"`
}

/*
RevealMetadata represents the metadata for Reveal in the $operation.alpha.operation_contents_and_result in the tezos block schema

RPC:
	https://tezos.gitlab.io/008/rpc.html#get-block-id
*/
type RevealMetadata struct {
	BalanceUpdates           []BalanceUpdates           `json:"balance_updates"`
	OperationResult          OperationResultReveal      `json:"operation_result"`
	InternalOperationResults []InternalOperationResults `json:"internal_operation_result,omitempty"`
}

// ToContent converts a Reveal to Content
func (r *Reveal) ToContent() Content {
	var metadata *ContentsMetadata

	if r.Metadata != nil {
		metadata = &ContentsMetadata{
			BalanceUpdates: r.Metadata.BalanceUpdates,
			OperationResults: &OperationResults{
				Status:      r.Metadata.OperationResult.Status,
				ConsumedGas: r.Metadata.OperationResult.ConsumedGas,
				Errors:      r.Metadata.OperationResult.Errors,
			},
			InternalOperationResult: r.Metadata.InternalOperationResults,
		}
	}

	return Content{
		Kind:         r.Kind,
		Source:       r.Source,
		Fee:          r.Fee,
		Counter:      r.Counter,
		GasLimit:     r.GasLimit,
		StorageLimit: r.StorageLimit,
		PublicKey:    r.PublicKey,
		Metadata:     metadata,
	}
}

/*
Transaction represents a Transaction in the $operation.alpha.operation_contents_and_result in the tezos block schema

RPC:
	https://tezos.gitlab.io/008/rpc.html#get-block-id
*/
type Transaction struct {
	Kind         Kind                 `json:"kind"`
	Source       string               `json:"source" validate:"required"`
	Fee          string               `json:"fee" validate:"required"`
	Counter      string               `json:"counter" validate:"required"`
	GasLimit     string               `json:"gas_limit" validate:"required"`
	StorageLimit string               `json:"storage_limit"`
	Amount       string               `json:"amount"`
	Destination  string               `json:"destination" validate:"required"`
	Parameters   *Parameters          `json:"parameters,omitempty"`
	Metadata     *TransactionMetadata `json:"metadata,omitempty"`
}

/*
TransactionMetadata represents the metadata of Transaction in the $operation.alpha.operation_contents_and_result in the tezos block schema

RPC:
	https://tezos.gitlab.io/008/rpc.html#get-block-id
*/
type TransactionMetadata struct {
	BalanceUpdates           []BalanceUpdates           `json:"balance_updates"`
	OperationResult          OperationResultTransfer    `json:"operation_result"`
	InternalOperationResults []InternalOperationResults `json:"internal_operation_results,omitempty"`
}

// ToContent converts a Transaction to Content
func (t *Transaction) ToContent() Content {
	var (
		parameters *Parameters
		metadata   *ContentsMetadata
	)

	if t.Parameters != nil {
		parameters = &Parameters{
			Entrypoint: t.Parameters.Entrypoint,
			Value:      t.Parameters.Value,
		}
	}

	if t.Metadata != nil {
		metadata = &ContentsMetadata{
			BalanceUpdates: t.Metadata.BalanceUpdates,
			OperationResults: &OperationResults{
				Status:                       t.Metadata.OperationResult.Status,
				Storage:                      t.Metadata.OperationResult.Storage,
				BigMapDiff:                   t.Metadata.OperationResult.BigMapDiff,
				BalanceUpdates:               t.Metadata.OperationResult.BalanceUpdates,
				OriginatedContracts:          t.Metadata.OperationResult.OriginatedContracts,
				ConsumedGas:                  t.Metadata.OperationResult.ConsumedGas,
				StorageSize:                  t.Metadata.OperationResult.StorageSize,
				PaidStorageSizeDiff:          t.Metadata.OperationResult.PaidStorageSizeDiff,
				AllocatedDestinationContract: t.Metadata.OperationResult.AllocatedDestinationContract,
				Errors:                       t.Metadata.OperationResult.Errors,
			},
			InternalOperationResult: t.Metadata.InternalOperationResults,
		}
	}

	return Content{
		Kind:         t.Kind,
		Source:       t.Source,
		Fee:          t.Fee,
		Counter:      t.Counter,
		GasLimit:     t.GasLimit,
		StorageLimit: t.StorageLimit,
		Amount:       t.Amount,
		Destination:  t.Destination,
		Parameters:   parameters,
		Metadata:     metadata,
	}
}

/*
Origination represents a Origination in the $operation.alpha.operation_contents_and_result in the tezos block schema

RPC:
	https://tezos.gitlab.io/008/rpc.html#get-block-id
*/
type Origination struct {
	Kind          Kind                 `json:"kind"`
	Source        string               `json:"source" validate:"required"`
	Fee           string               `json:"fee" validate:"required"`
	Counter       string               `json:"counter" validate:"required"`
	GasLimit      string               `json:"gas_limit" validate:"required"`
	StorageLimit  string               `json:"storage_limit" validate:"required"`
	Balance       string               `json:"balance"`
	Delegate      string               `json:"delegate,omitempty"`
	Script        Script               `json:"script" validate:"required"`
	ManagerPubkey string               `json:"managerPubkey,omitempty"`
	Metadata      *OriginationMetadata `json:"metadata,omitempty"`
}

/*
Script represents the script in an Origination in the $operation.alpha.operation_contents_and_result -> $scripted.contracts in the tezos block schema

RPC:
	https://tezos.gitlab.io/008/rpc.html#get-block-id
*/
type Script struct {
	Code    *json.RawMessage `json:"code,omitempty"`
	Storage *json.RawMessage `json:"storage,omitempty"`
}

/*
OriginationMetadata represents the metadata of Origination in the $operation.alpha.operation_contents_and_result in the tezos block schema

RPC:
	https://tezos.gitlab.io/008/rpc.html#get-block-id
*/
type OriginationMetadata struct {
	BalanceUpdates           []BalanceUpdates           `json:"balance_updates"`
	OperationResults         OperationResultOrigination `json:"operation_result"`
	InternalOperationResults []InternalOperationResults `json:"internal_operation_results,omitempty"`
}

// ToContent converts a Origination to Content
func (o *Origination) ToContent() Content {
	var metadata *ContentsMetadata

	if o.Metadata != nil {
		metadata = &ContentsMetadata{
			BalanceUpdates: o.Metadata.BalanceUpdates,
			OperationResults: &OperationResults{
				Status:              o.Metadata.OperationResults.Status,
				BigMapDiff:          o.Metadata.OperationResults.BigMapDiff,
				BalanceUpdates:      o.Metadata.OperationResults.BalanceUpdates,
				OriginatedContracts: o.Metadata.OperationResults.OriginatedContracts,
				ConsumedGas:         o.Metadata.OperationResults.ConsumedGas,
				StorageSize:         o.Metadata.OperationResults.StorageSize,
				PaidStorageSizeDiff: o.Metadata.OperationResults.PaidStorageSizeDiff,
				Errors:              o.Metadata.OperationResults.Errors,
			},
			InternalOperationResult: o.Metadata.InternalOperationResults,
		}
	}

	return Content{
		Kind:          o.Kind,
		Source:        o.Source,
		Fee:           o.Fee,
		Counter:       o.Counter,
		GasLimit:      o.GasLimit,
		StorageLimit:  o.StorageLimit,
		Balance:       o.Balance,
		Delegate:      o.Delegate,
		Script:        o.Script,
		ManagerPubkey: o.ManagerPubkey,
		Metadata:      metadata,
	}
}

/*
Delegation represents a Delegation in the $operation.alpha.operation_contents_and_result in the tezos block schema

RPC:
	https://tezos.gitlab.io/008/rpc.html#get-block-id
*/
type Delegation struct {
	Kind         Kind                `json:"kind"`
	Source       string              `json:"source" validate:"required"`
	Fee          string              `json:"fee" validate:"required"`
	Counter      string              `json:"counter" validate:"required"`
	GasLimit     string              `json:"gas_limit" validate:"required"`
	StorageLimit string              `json:"storage_limit" validate:"required"`
	Delegate     string              `json:"delegate,omitempty"`
	Metadata     *DelegationMetadata `json:"metadata,omitempty"`
}

/*
DelegationMetadata represents the metadata Delegation in the $operation.alpha.operation_contents_and_result in the tezos block schema

RPC:
	https://tezos.gitlab.io/008/rpc.html#get-block-id
*/
type DelegationMetadata struct {
	BalanceUpdates           []BalanceUpdates           `json:"balance_updates"`
	OperationResults         OperationResultDelegation  `json:"operation_result"`
	InternalOperationResults []InternalOperationResults `json:"internal_operation_results,omitempty"`
}

// ToContent converts a Delegation to Content
func (d *Delegation) ToContent() Content {
	var metadata *ContentsMetadata
	if d.Metadata != nil {
		metadata = &ContentsMetadata{
			BalanceUpdates: d.Metadata.BalanceUpdates,
			OperationResults: &OperationResults{
				Status:      d.Metadata.OperationResults.Status,
				ConsumedGas: d.Metadata.OperationResults.ConsumedGas,
				Errors:      d.Metadata.OperationResults.Errors,
			},
			InternalOperationResult: d.Metadata.InternalOperationResults,
		}
	}

	return Content{
		Kind:         d.Kind,
		Source:       d.Source,
		Fee:          d.Fee,
		Counter:      d.Counter,
		GasLimit:     d.GasLimit,
		StorageLimit: d.StorageLimit,
		Delegate:     d.Delegate,
		Metadata:     metadata,
	}
}

/*
InternalOperationResults represents an InternalOperationResults in the $operation.alpha.internal_operation_result in the tezos block schema

RPC:
	https://tezos.gitlab.io/008/rpc.html#get-block-id
*/
type InternalOperationResults struct {
	Kind        string            `json:"kind"`
	Source      string            `json:"source"`
	Nonce       int               `json:"nonce"`
	Amount      string            `json:"amount,omitempty"`
	PublicKey   string            `json:"public_key,omitempty"`
	Destination string            `json:"destination,omitempty"`
	Balance     string            `json:"balance,omitempty"`
	Delegate    string            `json:"delegate,omitempty"`
	Script      ScriptedContracts `json:"script,omitempty"`
	Parameters  struct {
		Entrypoint string           `json:"entrypoint"`
		Value      *json.RawMessage `json:"value"`
	} `json:"paramaters,omitempty"`
	Result OperationResult `json:"result"`
}

/*
OperationResultReveal represents an OperationResultReveal in the $operation.alpha.operation_result.reveal in the tezos block schema

RPC:
	https://tezos.gitlab.io/008/rpc.html#get-block-id
*/
type OperationResultReveal struct {
<<<<<<< HEAD
	Status      string   `json:"status"`
	ConsumedGas string   `json:"consumed_gas,omitempty"`
	Errors      []Error  `json:"rpc_error,omitempty"`
=======
	Status      string        `json:"status"`
	ConsumedGas string        `json:"consumed_gas,omitempty"`
	Errors      []ResultError `json:"rpc_error,omitempty"`
>>>>>>> 800cc714
}

/*
OperationResultTransfer represents $operation.alpha.operation_result.transaction in the tezos block schema

RPC:
	https://tezos.gitlab.io/008/rpc.html#get-block-id
*/
type OperationResultTransfer struct {
	Status                       string           `json:"status"`
	Storage                      *json.RawMessage `json:"storage,omitempty"`
	BigMapDiff                   BigMapDiffs      `json:"big_map_diff,omitempty"`
	BalanceUpdates               []BalanceUpdates `json:"balance_updates,omitempty"`
	OriginatedContracts          []string         `json:"originated_contracts,omitempty"`
	ConsumedGas                  string           `json:"consumed_gas,omitempty"`
	StorageSize                  string           `json:"storage_size,omitempty"`
	PaidStorageSizeDiff          string           `json:"paid_storage_size_diff,omitempty"`
	AllocatedDestinationContract bool             `json:"allocated_destination_contract,omitempty"`
<<<<<<< HEAD
	Errors                       []Error          `json:"errors,omitempty"`
=======
	Errors                       []ResultError    `json:"errors,omitempty"`
>>>>>>> 800cc714
}

/*
OperationResultOrigination represents $operation.alpha.operation_result.origination in the tezos block schema

RPC:
	https://tezos.gitlab.io/008/rpc.html#get-block-id
*/
type OperationResultOrigination struct {
	Status              string           `json:"status"`
	BigMapDiff          BigMapDiffs      `json:"big_map_diff,omitempty"`
	BalanceUpdates      []BalanceUpdates `json:"balance_updates,omitempty"`
	OriginatedContracts []string         `json:"originated_contracts,omitempty"`
	ConsumedGas         string           `json:"consumed_gas,omitempty"`
	StorageSize         string           `json:"storage_size,omitempty"`
	PaidStorageSizeDiff string           `json:"paid_storage_size_diff,omitempty"`
<<<<<<< HEAD
	Errors              []Error          `json:"errors,omitempty"`
=======
	Errors              []ResultError    `json:"errors,omitempty"`
>>>>>>> 800cc714
}

/*
OperationResultDelegation represents $operation.alpha.operation_result.delegation in the tezos block schema

RPC:
	https://tezos.gitlab.io/008/rpc.html#get-block-id
*/
type OperationResultDelegation struct {
<<<<<<< HEAD
	Status      string   `json:"status"`
	ConsumedGas string   `json:"consumed_gas,omitempty"`
	Errors      []Error  `json:"errors,omitempty"`
=======
	Status      string        `json:"status"`
	ConsumedGas string        `json:"consumed_gas,omitempty"`
	Errors      []ResultError `json:"errors,omitempty"`
>>>>>>> 800cc714
}

// OrganizedBigMapDiff represents a BigMapDiffs organized by kind.
type OrganizedBigMapDiff struct {
	Updates  []BigMapDiffUpdate
	Removals []BigMapDiffRemove
	Copies   []BigMapDiffCopy
	Allocs   []BigMapDiffAlloc
}

// ToBigMapDiffs converts OrganizedBigMapDiff to BigMapDiffs
func (o *OrganizedBigMapDiff) ToBigMapDiffs() BigMapDiffs {
	var bigMapDiffs BigMapDiffs
	for _, update := range o.Updates {
		bigMapDiffs = append(bigMapDiffs, update.toBigMapDiff())
	}

	for _, removal := range o.Removals {
		bigMapDiffs = append(bigMapDiffs, removal.toBigMapDiff())
	}

	for _, copy := range o.Copies {
		bigMapDiffs = append(bigMapDiffs, copy.toBigMapDiff())
	}

	for _, alloc := range o.Allocs {
		bigMapDiffs = append(bigMapDiffs, alloc.toBigMapDiff())
	}

	return bigMapDiffs
}

/*
BigMapDiffs represents $contract.big_map_diff in the tezos block schema

RPC:
	https://tezos.gitlab.io/008/rpc.html#get-block-id
*/
type BigMapDiffs []BigMapDiff

// BigMapDiff is an element of BigMapDiffs
type BigMapDiff struct {
	Action            BigMapDiffAction `json:"action,omitempty"`
	BigMap            string           `json:"big_map,omitempty"`
	KeyHash           string           `json:"key_hash,omitempty"`
	Key               *json.RawMessage `json:"key,omitempty"`
	Value             *json.RawMessage `json:"value,omitempty"`
	SourceBigMap      string           `json:"source_big_map,omitempty"`
	DestinationBigMap string           `json:"destination_big_map,omitempty"`
	KeyType           *json.RawMessage `json:"key_type,omitempty"`
	ValueType         *json.RawMessage `json:"value_type,omitempty"`
}

// ToUpdate converts BigMapDiff to BigMapDiffUpdate
func (b BigMapDiff) ToUpdate() BigMapDiffUpdate {
	return BigMapDiffUpdate{
		Action:  b.Action,
		BigMap:  b.BigMap,
		KeyHash: b.KeyHash,
		Key:     b.Key,
		Value:   b.Value,
	}
}

// ToRemove converts BigMapDiff to BigMapDiffRemove
func (b BigMapDiff) ToRemove() BigMapDiffRemove {
	return BigMapDiffRemove{
		Action: b.Action,
		BigMap: b.BigMap,
	}
}

// ToCopy converts BigMapDiff to BigMapDiffCopy
func (b BigMapDiff) ToCopy() BigMapDiffCopy {
	return BigMapDiffCopy{
		Action:            b.Action,
		SourceBigMap:      b.SourceBigMap,
		DestinationBigMap: b.DestinationBigMap,
	}
}

// ToAlloc converts BigMapDiff to BigMapDiffAlloc
func (b BigMapDiff) ToAlloc() BigMapDiffAlloc {
	return BigMapDiffAlloc{
		Action:    b.Action,
		BigMap:    b.BigMap,
		KeyType:   b.KeyType,
		ValueType: b.ValueType,
	}
}

// Organize converts BigMapDiffs into OrganizedBigMapDiff
func (b BigMapDiffs) Organize() OrganizedBigMapDiff {
	var organizedBigMapDiff OrganizedBigMapDiff
	for _, bigMapDiff := range b {
		if bigMapDiff.Action == UPDATE {
			organizedBigMapDiff.Updates = append(organizedBigMapDiff.Updates, bigMapDiff.ToUpdate())
		} else if bigMapDiff.Action == REMOVE {
			organizedBigMapDiff.Removals = append(organizedBigMapDiff.Removals, bigMapDiff.ToRemove())
		} else if bigMapDiff.Action == COPY {
			organizedBigMapDiff.Copies = append(organizedBigMapDiff.Copies, bigMapDiff.ToCopy())
		} else if bigMapDiff.Action == ALLOC {
			organizedBigMapDiff.Allocs = append(organizedBigMapDiff.Allocs, bigMapDiff.ToAlloc())
		}
	}

	return organizedBigMapDiff
}

/*
BigMapDiffUpdate represents $contract.big_map_diff in the tezos block schema

RPC:
	https://tezos.gitlab.io/008/rpc.html#get-block-id
*/
type BigMapDiffUpdate struct {
	Action  BigMapDiffAction `json:"action"`
	BigMap  string           `json:"big_map,omitempty"`
	KeyHash string           `json:"key_hash,omitempty"`
	Key     *json.RawMessage `json:"key"`
	Value   *json.RawMessage `json:"value,omitempty"`
}

func (b *BigMapDiffUpdate) toBigMapDiff() BigMapDiff {
	return BigMapDiff{
		Action:  b.Action,
		BigMap:  b.BigMap,
		KeyHash: b.KeyHash,
		Key:     b.Key,
		Value:   b.Value,
	}
}

/*
BigMapDiffRemove represents $contract.big_map_diff in the tezos block schema

RPC:
	https://tezos.gitlab.io/008/rpc.html#get-block-id
*/
type BigMapDiffRemove struct {
	Action BigMapDiffAction `json:"action"`
	BigMap string           `json:"big_map"`
}

func (b *BigMapDiffRemove) toBigMapDiff() BigMapDiff {
	return BigMapDiff{
		Action: b.Action,
		BigMap: b.BigMap,
	}
}

/*
BigMapDiffCopy represents $contract.big_map_diff in the tezos block schema

RPC:
	https://tezos.gitlab.io/008/rpc.html#get-block-id
*/
type BigMapDiffCopy struct {
	Action            BigMapDiffAction `json:"action"`
	SourceBigMap      string           `json:"source_big_map"`
	DestinationBigMap string           `json:"destination_big_map"`
}

func (b *BigMapDiffCopy) toBigMapDiff() BigMapDiff {
	return BigMapDiff{
		Action:            b.Action,
		SourceBigMap:      b.SourceBigMap,
		DestinationBigMap: b.DestinationBigMap,
	}
}

/*
BigMapDiffAlloc represents $contract.big_map_diff in the tezos block schema

RPC:
	https://tezos.gitlab.io/008/rpc.html#get-block-id
*/
type BigMapDiffAlloc struct {
	Action    BigMapDiffAction `json:"action"`
	BigMap    string           `json:"big_map"`
	KeyType   *json.RawMessage `json:"key_type"`
	ValueType *json.RawMessage `json:"value_type"`
}

func (b *BigMapDiffAlloc) toBigMapDiff() BigMapDiff {
	return BigMapDiff{
		Action:    b.Action,
		BigMap:    b.BigMap,
		KeyType:   b.KeyType,
		ValueType: b.ValueType,
	}
}

/*
ScriptedContracts represents $scripted.contracts in the tezos block schema

RPC:
	https://tezos.gitlab.io/008/rpc.html#get-block-id
*/
type ScriptedContracts struct {
	Code    *json.RawMessage `json:"code"`
	Storage *json.RawMessage `json:"storage"`
}

// BlockID represents an ID for a Block
type BlockID interface {
	ID() string
}

// BlockIDHead is the BlockID for the head block
type BlockIDHead struct{}

// ID satisfies the BlockID interface
func (b *BlockIDHead) ID() string {
	return "head"
}

// BlockIDLevel is the BlockID for a specific level
type BlockIDLevel int

// ID satisfies the BlockID interface
func (b *BlockIDLevel) ID() string {
	return strconv.Itoa(int(*b))
}

// BlockIDHash is the BlockID for a specific hash
type BlockIDHash string

// ID satisfies the BlockID interface
func (b *BlockIDHash) ID() string {
	return string(*b)
}

// BlockIDHeadPredecessor is a BlockID equivilent to head~<diff_level>
type BlockIDHeadPredecessor int

// ID satisfies the BlockID interface
func (b *BlockIDHeadPredecessor) ID() string {
	return fmt.Sprintf("head~%d", *b)
}

// BlockIDPredecessor is a BlockID equivilent to hash~<diff_level>
type BlockIDPredecessor struct {
	Hash      string
	DiffLevel int
}

// ID satisfies the BlockID interface
func (b *BlockIDPredecessor) ID() string {
	return fmt.Sprintf("%s~%d", b.Hash, b.DiffLevel)
}

/*
Block gets all the information about a specific block

Path
	/chains/<chain_id>/blocks/<block_id> (GET)
RPC
	https://tezos.gitlab.io/008/rpc.html#get-block-id
*/
func (c *Client) Block(blockID BlockID) (*resty.Response, *Block, error) {
	resp, err := c.get(fmt.Sprintf("/chains/%s/blocks/%s", c.chain, blockID.ID()))
	if err != nil {
		return resp, &Block{}, errors.Wrapf(err, "failed to get block '%s'", blockID.ID())
	}

	var block Block
	err = json.Unmarshal(resp.Body(), &block)
	if err != nil {
		return resp, &block, errors.Wrapf(err, "failed to get block '%s': failed to parse json", blockID.ID())
	}

	return resp, &block, nil
}

/*
EndorsingPowerInput is the input for the EndorsingPower function

Path
	 ../<block_id>/endorsing_power (POST)
RPC
	https://tezos.gitlab.io/008/rpc.html#post-block-id-endorsing-power
*/
type EndorsingPowerInput struct {
	// The block of which you want to make the query.
	BlockID BlockID
	// The cycle to get the balance at. If not provided Blockhash is required.
	Cycle int
	// The Operation you wish to get the endorsing power for
	EndorsingPower EndorsingPower
}

/*
EndorsingPower the body of the operation for endorsing power

Path
	 ../<block_id>/endorsing_power (POST)
RPC
	https://tezos.gitlab.io/008/rpc.html#post-block-id-endorsing-power
*/
type EndorsingPower struct {
	EndorsementOperation EndorsingOperation `json:"endorsement_operation"`
	ChainID              string             `json:"chain_id"`
}

/*
EndorsingOperation the body of the operation for endorsing power

Path
	 ../<block_id>/endorsing_power (POST)
RPC
	https://tezos.gitlab.io/008/rpc.html#post-block-id-endorsing-power
*/
type EndorsingOperation struct {
	Branch    string    `json:"branch"`
	Contents  []Content `json:"contents"`
	Signature string    `json:"signature"`
}

/*
EndorsingPower gets the endorsing power of an endorsement, that is, the number of slots that the endorser has

Path
	 ../<block_id>/endorsing_power (POST)
RPC
	https://tezos.gitlab.io/008/rpc.html#post-block-id-endorsing-power
*/
func (c *Client) EndorsingPower(input EndorsingPowerInput) (*resty.Response, int, error) {
	resp, blockID, err := c.processContextRequest(input, input.Cycle, input.BlockID)
	if err != nil {
		return resp, 0, errors.Wrap(err, "failed to get endorsing power")
	}

	resp, err = c.post(fmt.Sprintf("/chains/%s/blocks/%s/endorsing_power", c.chain, blockID.ID()), input.EndorsingPower)
	if err != nil {
		return resp, 0, errors.Wrap(err, "failed to get endorsing power")
	}

	var endorsingPower int
	err = json.Unmarshal(resp.Body(), &endorsingPower)
	if err != nil {
		return resp, 0, errors.Wrap(err, "failed to get endorsing power: failed to parse json")
	}

	return resp, endorsingPower, nil
}

/*
Hash gets the block's hash, its unique identifier.

Path
	  ../<block_id>/hash (GET)
RPC
	https://tezos.gitlab.io/008/rpc.html#get-block-id-hash
*/
func (c *Client) Hash(blockID BlockID) (*resty.Response, string, error) {
	resp, err := c.get(fmt.Sprintf("/chains/%s/blocks/%s/hash", c.chain, blockID.ID()))
	if err != nil {
		return resp, "", errors.Wrapf(err, "failed to get block '%s' hash", blockID.ID())
	}

	var hash string
	err = json.Unmarshal(resp.Body(), &hash)
	if err != nil {
		return resp, "", errors.Wrapf(err, "failed to get block '%s' hash: failed to parse json", blockID.ID())
	}

	return resp, hash, nil
}

/*
Header gets the whole block header.

Path
	../<block_id>/header (GET)
RPC
	https://tezos.gitlab.io/008/rpc.html#get-block-id-header
*/
func (c *Client) Header(blockID BlockID) (*resty.Response, Header, error) {
	resp, err := c.get(fmt.Sprintf("/chains/%s/blocks/%s/header", c.chain, blockID.ID()))
	if err != nil {
		return resp, Header{}, errors.Wrapf(err, "failed to get block '%s' header", blockID.ID())
	}

	var header Header
	err = json.Unmarshal(resp.Body(), &header)
	if err != nil {
		return resp, Header{}, errors.Wrapf(err, "failed to get block '%s' header: failed to parse json", blockID.ID())
	}

	return resp, header, nil
}

/*
HeaderRaw gets the whole block header (unparsed).

Path
	../<block_id>/header/raw (GET)
RPC
	https://tezos.gitlab.io/008/rpc.html#get-block-id-header-raw
*/
func (c *Client) HeaderRaw(blockID BlockID) (*resty.Response, string, error) {
	resp, err := c.get(fmt.Sprintf("/chains/%s/blocks/%s/header/raw", c.chain, blockID.ID()))
	if err != nil {
		return resp, "", errors.Wrapf(err, "failed to get block '%s' raw header", blockID.ID())
	}

	var header string
	err = json.Unmarshal(resp.Body(), &header)
	if err != nil {
<<<<<<< HEAD
		return &block, errors.Wrapf(err, "could not unmarshal head block")
=======
		return resp, "", errors.Wrapf(err, "failed to get block '%s' raw header: failed to parse json", blockID.ID())
>>>>>>> 800cc714
	}

	return resp, header, nil
}

/*
HeaderShell is the shell-specific fragment of the block header.

Path
	../<block_id>/header/shell (GET)
RPC
	https://tezos.gitlab.io/008/rpc.html#get-block-id-header-shell
*/
type HeaderShell struct {
	Level          int       `json:"level"`
	Proto          int       `json:"proto"`
	Predecessor    string    `json:"predecessor"`
	Timestamp      time.Time `json:"timestamp"`
	ValidationPass int       `json:"validation_pass"`
	OperationsHash string    `json:"operations_hash"`
	Fitness        []string  `json:"fitness"`
	Context        string    `json:"context"`
}

/*
HeaderShell gets the shell-specific fragment of the block header.

Path
	../<block_id>/header/shell (GET)
RPC
	https://tezos.gitlab.io/008/rpc.html#get-block-id-header-shell
*/
func (c *Client) HeaderShell(blockID BlockID) (*resty.Response, HeaderShell, error) {
	resp, err := c.get(fmt.Sprintf("/chains/%s/blocks/%s/header/shell", c.chain, blockID.ID()))
	if err != nil {
		return resp, HeaderShell{}, errors.Wrapf(err, "failed to get block '%s' header shell", blockID.ID())
	}

	var headerShell HeaderShell
	err = json.Unmarshal(resp.Body(), &headerShell)
	if err != nil {
		return resp, HeaderShell{}, errors.Wrapf(err, "failed to get block '%s' header shell: failed to parse json", blockID.ID())
	}

	return resp, headerShell, nil
}

/*
ProtocolData is the version-specific fragment of the block header.

Path
	../<block_id>/header/protocol_data (GET)
RPC
	https://tezos.gitlab.io/008/rpc.html#get-block-id-header-protocol-data
*/
type ProtocolData struct {
	Protocol         string `json:"protocol"`
	Priority         int    `json:"priority"`
	ProofOfWorkNonce string `json:"proof_of_work_nonce"`
	Signature        string `json:"signature"`
}

/*
HeaderProtocolData gets the version-specific fragment of the block header.

Path
	../<block_id>/header/protocol_data (GET)
RPC
	https://tezos.gitlab.io/008/rpc.html#get-block-id-header-protocol-data
*/
func (c *Client) HeaderProtocolData(blockID BlockID) (*resty.Response, ProtocolData, error) {
	resp, err := c.get(fmt.Sprintf("/chains/%s/blocks/%s/header/protocol_data", c.chain, blockID.ID()))
	if err != nil {
		return resp, ProtocolData{}, errors.Wrapf(err, "failed to get block '%s' protocol data", blockID.ID())
	}

	var protocolData ProtocolData
	err = json.Unmarshal(resp.Body(), &protocolData)
	if err != nil {
		return resp, ProtocolData{}, errors.Wrapf(err, "failed to get block '%s' protocol data: failed to parse json", blockID.ID())
	}

	return resp, protocolData, nil
}

/*
HeaderProtocolDataRaw gets the version-specific fragment of the block header (unparsed).

Path
	../<block_id>/header/protocol_data/raw (GET)
RPC
	https://tezos.gitlab.io/008/rpc.html#get-block-id-header-protocol-data-raw
*/
func (c *Client) HeaderProtocolDataRaw(blockID BlockID) (*resty.Response, string, error) {
	resp, err := c.get(fmt.Sprintf("/chains/%s/blocks/%s/header/protocol_data/raw", c.chain, blockID.ID()))
	if err != nil {
		return resp, "", errors.Wrapf(err, "failed to get block '%s' raw protocol data", blockID.ID())
	}

	var protocolData string
	err = json.Unmarshal(resp.Body(), &protocolData)
	if err != nil {
		return resp, "", errors.Wrapf(err, "failed to get block '%s' raw protocol data: failed to parse json", blockID.ID())
	}

	return resp, protocolData, nil
}

/*
LiveBlocks lists the ancestors of the given block which, if referred to as
the branch in an operation header, are recent enough for that operation to
be included in the current block.

Path
	../<block_id>/live_blocks (GET)
RPC
	https://tezos.gitlab.io/008/rpc.html#get-block-id-live-blocks
*/
func (c *Client) LiveBlocks(blockID BlockID) (*resty.Response, []string, error) {
	resp, err := c.get(fmt.Sprintf("/chains/%s/blocks/%s/live_blocks", c.chain, blockID.ID()))
	if err != nil {
		return resp, []string{}, errors.Wrapf(err, "failed to get live blocks at '%s'", blockID.ID())
	}

	var liveBlocks []string
	err = json.Unmarshal(resp.Body(), &liveBlocks)
	if err != nil {
		return resp, []string{}, errors.Wrapf(err, "failed to get live blocks at '%s': failed to parse json", blockID.ID())
	}

	return resp, liveBlocks, nil
}

/*
Metadata returns all the metadata associated to the block.

Path
	../<block_id>/metadata (GET)
RPC
	https://tezos.gitlab.io/008/rpc.html#get-block-id-metadata
*/
func (c *Client) Metadata(blockID BlockID) (*resty.Response, Metadata, error) {
	resp, err := c.get(fmt.Sprintf("/chains/%s/blocks/%s/metadata", c.chain, blockID.ID()))
	if err != nil {
		return resp, Metadata{}, errors.Wrapf(err, "failed to get block '%s' metadata", blockID.ID())
	}

	var metadata Metadata
	err = json.Unmarshal(resp.Body(), &metadata)
	if err != nil {
		return resp, Metadata{}, errors.Wrapf(err, "failed to get block '%s' metadata: failed to parse json", blockID.ID())
	}

	return resp, metadata, nil
}

/*
MetadataHash returns the Hash of the metadata associated to the block. This is only set on blocks starting from environment V1.

Path
	../<block_id>/metadata_hash (GET)
RPC
	https://tezos.gitlab.io/008/rpc.html#get-block-id-metadata-hash
*/
func (c *Client) MetadataHash(blockID BlockID) (*resty.Response, string, error) {
	resp, err := c.get(fmt.Sprintf("/chains/%s/blocks/%s/metadata_hash", c.chain, blockID.ID()))
	if err != nil {
		return resp, "", errors.Wrapf(err, "failed to get block '%s' metadata hash", blockID.ID())
	}

	var metadataHash string
	err = json.Unmarshal(resp.Body(), &metadataHash)
	if err != nil {
		return resp, "", errors.Wrapf(err, "failed to get block '%s' metadata hash: failed to parse json", blockID.ID())
	}

	return resp, metadataHash, nil
}

/*
MinimalValidTimeInput is the input for the MinimalValidTime function

RPC
	https://tezos.gitlab.io/008/rpc.html#get-block-id-minimal-valid-time
*/
type MinimalValidTimeInput struct {
	// The block of which you want to make the query.
	BlockID        BlockID
	Priority       int
	EndorsingPower int
}

/*
MinimalValidTime returns the minimal valid time for a block given a priority and an endorsing power.

Path
	../<block_id>/minimal_valid_time?[priority=<int>]&[endorsing_power=<int>] (GET)
RPC
	https://tezos.gitlab.io/008/rpc.html#get-block-id-minimal-valid-time
*/
func (c *Client) MinimalValidTime(input MinimalValidTimeInput) (*resty.Response, time.Time, error) {
	resp, err := c.get(fmt.Sprintf("/chains/%s/blocks/%s/minimal_valid_time", c.chain, input.BlockID.ID()))
	if err != nil {
		return resp, time.Time{}, errors.Wrapf(err, "failed to get minimal valid time at '%s'", input.BlockID.ID())
	}

	var minimalValidTime time.Time
	err = json.Unmarshal(resp.Body(), &minimalValidTime)
	if err != nil {
		return resp, time.Time{}, errors.Wrapf(err, "failed to get minimal valid time at '%s': failed to parse json", input.BlockID.ID())
	}

	return resp, minimalValidTime, nil
}

/*
OperationHashesInput is the input to the OperationHashes function

RPC:
	https://tezos.gitlab.io/008/rpc.html#get-block-id-operation-hashes
	https://tezos.gitlab.io/008/rpc.html#get-block-id-operation-hashes-list-offset
	https://tezos.gitlab.io/008/rpc.html#get-block-id-operation-hashes-list-offset-operation-offset
*/
type OperationHashesInput struct {
	// The block of which you want to make the query.
	BlockID         BlockID
	ListOffset      string
	OperationOffset string
}

func (o *OperationHashesInput) path(chain string) string {
	if o.ListOffset != "" && o.OperationOffset != "" {
		return fmt.Sprintf("/chains/%s/blocks/%s/operation_hashes/%s/%s", chain, o.BlockID.ID(), o.ListOffset, o.OperationOffset)
	}

	if o.ListOffset != "" && o.OperationOffset == "" {
		return fmt.Sprintf("/chains/%s/blocks/%s/operation_hashes/%s", chain, o.BlockID.ID(), o.ListOffset)
	}

	return fmt.Sprintf("/chains/%s/blocks/%s/operation_hashes", chain, o.BlockID.ID())
}

/*
OperationHashes is the operations hashes in the OperationHashes function

RPC:
	https://tezos.gitlab.io/008/rpc.html#get-block-id-operation-hashes
	https://tezos.gitlab.io/008/rpc.html#get-block-id-operation-hashes-list-offset
	https://tezos.gitlab.io/008/rpc.html#get-block-id-operation-hashes-list-offset-operation-offset
*/
type OperationHashes []string

// UnmarshalJSON satisfies json.Marsheler
func (o *OperationHashes) UnmarshalJSON(b []byte) error {
	var flatOps []string
	var operations [][]string
	if err := json.Unmarshal(b, &operations); err != nil {
		var operations []string
		if err = json.Unmarshal(b, &operations); err != nil {
			var operation string
			if err = json.Unmarshal(b, &operation); err != nil {
				return err
			}
			flatOps = append(flatOps, operation)
		} else {
			flatOps = append(flatOps, operations...)
		}
	} else {
		for _, x := range operations {
			flatOps = append(flatOps, x...)
		}
	}

	*o = flatOps
	return nil
}

/*
OperationHashes returns the hashes of operations included in a block

Path:
	 ../<block_id>/operation_hashes (GET)
	../<block_id>/operation_hashes/<list_offset> (GET)
	../<block_id>/operation_hashes/<list_offset>/<operation_offset> (GET)

RPC:
	https://tezos.gitlab.io/008/rpc.html#get-block-id-operation-hashes
	https://tezos.gitlab.io/008/rpc.html#get-block-id-operation-hashes-list-offset
	https://tezos.gitlab.io/008/rpc.html#get-block-id-operation-hashes-list-offset-operation-offset
*/
func (c *Client) OperationHashes(input OperationHashesInput) (*resty.Response, OperationHashes, error) {
	resp, err := c.get(input.path(c.chain))
	if err != nil {
		return nil, []string{}, errors.Wrapf(err, "failed to get block '%s' operation hashes", input.BlockID.ID())
	}

	var operationHashes OperationHashes
	err = json.Unmarshal(resp.Body(), &operationHashes)
	if err != nil {
		return resp, []string{}, errors.Wrapf(err, "failed to get block '%s' operation hashes: failed to parse json", input.BlockID.ID())
	}

	return resp, operationHashes, nil
}

/*
OperationMetadataHashesInput is the operations metadata hashes in the OperationMetadataHashes function

RPC:
	https://tezos.gitlab.io/008/rpc.html#get-block-id-operation-hashes
	https://tezos.gitlab.io/008/rpc.html#get-block-id-operation-hashes-list-offset
	https://tezos.gitlab.io/008/rpc.html#get-block-id-operation-hashes-list-offset-operation-offset
*/
type OperationMetadataHashesInput struct {
	// The block of which you want to make the query.
	BlockID         BlockID
	ListOffset      string
	OperationOffset string
}

func (o *OperationMetadataHashesInput) path(chain string) string {
	if o.ListOffset != "" && o.OperationOffset != "" {
		return fmt.Sprintf("/chains/%s/blocks/%s/operation_metadata_hashes/%s/%s", chain, o.BlockID.ID(), o.ListOffset, o.OperationOffset)
	}

	if o.ListOffset != "" && o.OperationOffset == "" {
		return fmt.Sprintf("/chains/%s/blocks/%s/operation_metadata_hashes/%s", chain, o.BlockID.ID(), o.ListOffset)
	}

	return fmt.Sprintf("/chains/%s/blocks/%s/operation_metadata_hashes", chain, o.BlockID.ID())
}

/*
OperationMetadataHashes is the operations hashes in the OperationMetadataHashes function

RPC:
	https://tezos.gitlab.io/008/rpc.html#get-block-id-operation-hashes
	https://tezos.gitlab.io/008/rpc.html#get-block-id-operation-hashes-list-offset
	https://tezos.gitlab.io/008/rpc.html#get-block-id-operation-hashes-list-offset-operation-offset
*/
type OperationMetadataHashes []string

// UnmarshalJSON satisfies json.Marsheler
func (o *OperationMetadataHashes) UnmarshalJSON(b []byte) error {
	var flatOps []string
	var operations [][]string
	if err := json.Unmarshal(b, &operations); err != nil {
		var operations []string
		if err = json.Unmarshal(b, &operations); err != nil {
			var operation string
			if err = json.Unmarshal(b, &operation); err != nil {
				return err
			}
			flatOps = append(flatOps, operation)
		} else {
			flatOps = append(flatOps, operations...)
		}
	} else {
		for _, x := range operations {
			flatOps = append(flatOps, x...)
		}
	}

	*o = flatOps
	return nil
}

/*
OperationMetadataHashes returns the hashes of all the operation metadata included in the block.
This is only set on blocks starting from environment V1.

Path:
	 ../<block_id>/operation_metadata_hashes (GET)
	../<block_id>/operation_metadata_hashes/<list_offset> (GET)
	../<block_id>/operation_metadata_hashes/<list_offset>/<operation_offset> (GET)

RPC:
	https://tezos.gitlab.io/008/rpc.html#get-block-id-operation-metadata-hashes
	https://tezos.gitlab.io/008/rpc.html#get-block-id-operation-metadata-hashes-list-offset
	https://tezos.gitlab.io/008/rpc.html#get-block-id-operation-metadata-hashes-list-offset-operation-offset
*/
func (c *Client) OperationMetadataHashes(input OperationMetadataHashesInput) (*resty.Response, OperationMetadataHashes, error) {
	resp, err := c.get(input.path(c.chain))
	if err != nil {
		return nil, []string{}, errors.Wrapf(err, "failed to get block '%s' operation metadata hashes", input.BlockID.ID())
	}

	var operationMetadataHashes OperationMetadataHashes
	err = json.Unmarshal(resp.Body(), &operationMetadataHashes)
	if err != nil {
		return resp, []string{}, errors.Wrapf(err, "failed to get block '%s' operation metadata hashes: failed to parse json", input.BlockID.ID())
	}

	return resp, operationMetadataHashes, nil
}

/*
OperationsInput is the input for the Operations function

RPC:
	https://tezos.gitlab.io/008/rpc.html#get-block-id-operations
	https://tezos.gitlab.io/008/rpc.html#get-block-id-operations-list-offset
	https://tezos.gitlab.io/008/rpc.html#get-block-id-operations-list-offset-operation-offset
*/
type OperationsInput struct {
	// The block of which you want to make the query.
	BlockID         BlockID
	ListOffset      string
	OperationOffset string
}

func (o *OperationsInput) path(chain string) string {
	if o.ListOffset != "" && o.OperationOffset != "" {
		return fmt.Sprintf("/chains/%s/blocks/%s/operations/%s/%s", chain, o.BlockID.ID(), o.ListOffset, o.OperationOffset)
	}

	if o.ListOffset != "" && o.OperationOffset == "" {
		return fmt.Sprintf("/chains/%s/blocks/%s/operations/%s", chain, o.BlockID.ID(), o.ListOffset)
	}

	return fmt.Sprintf("/chains/%s/blocks/%s/operations", chain, o.BlockID.ID())
}

/*
FlattenedOperations is Opperations expressed in a single slice

RPC:
	https://tezos.gitlab.io/008/rpc.html#get-block-id-operations
	https://tezos.gitlab.io/008/rpc.html#get-block-id-operations-list-offset
	https://tezos.gitlab.io/008/rpc.html#get-block-id-operations-list-offset-operation-offset
*/
type FlattenedOperations []Operations

// UnmarshalJSON satisfies json.Marsheler
func (f *FlattenedOperations) UnmarshalJSON(b []byte) error {
	var flatOps []Operations
	var operations [][]Operations
	if err := json.Unmarshal(b, &operations); err != nil {
		var operations []Operations
		if err = json.Unmarshal(b, &operations); err != nil {
			var operation Operations
			if err = json.Unmarshal(b, &operation); err != nil {
				return err
			}
			flatOps = append(flatOps, operation)
		} else {
			flatOps = append(flatOps, operations...)
		}
	} else {
		for _, x := range operations {
			flatOps = append(flatOps, x...)
		}
	}

	*f = flatOps
	return nil
}

/*
Operations gets the operations included in a block

Path:
	 ../<block_id>/operations (GET)
	../<block_id>/operations/<list_offset> (GET)
	../<block_id>/operations/<list_offset>/<operation_offset> (GET)

RPC:
	https://tezos.gitlab.io/008/rpc.html#get-block-id-operations
	https://tezos.gitlab.io/008/rpc.html#get-block-id-operations-list-offset
	https://tezos.gitlab.io/008/rpc.html#get-block-id-operations-list-offset-operation-offset
*/
func (c *Client) Operations(input OperationsInput) (*resty.Response, FlattenedOperations, error) {
	resp, err := c.get(input.path(c.chain))
	if err != nil {
		return nil, FlattenedOperations{}, errors.Wrapf(err, "failed to get block '%s' operations", input.BlockID.ID())
	}

	var operations FlattenedOperations
	err = json.Unmarshal(resp.Body(), &operations)
	if err != nil {
		return resp, FlattenedOperations{}, errors.Wrapf(err, "failed to get block '%s' operations: failed to parse json", input.BlockID.ID())
	}

	return resp, operations, nil
}

/*
OperationsMetadataHash returns the root hash of the operations metadata from the block.
This is only set on blocks starting from environment V1.

Path:
	../<block_id>/operations_metadata_hash (GET)

RPC:
	https://tezos.gitlab.io/008/rpc.html#get-block-id-operations-metadata-hash
*/
func (c *Client) OperationsMetadataHash(blockID BlockID) (*resty.Response, string, error) {
	resp, err := c.get(fmt.Sprintf("/chains/%s/blocks/%s/operations_metadata_hash", c.chain, blockID.ID()))
	if err != nil {
		return nil, "", errors.Wrapf(err, "failed to get block '%s' operations metadata hash", blockID.ID())
	}

	var metadataHash string
	err = json.Unmarshal(resp.Body(), &metadataHash)
	if err != nil {
		return resp, "", errors.Wrapf(err, "failed to get block '%s' operations metadata hash: failed to parse json", blockID.ID())
	}

	return resp, metadataHash, nil
}

/*
Protocols is the current and next protocol.

RPC:
	https://tezos.gitlab.io/008/rpc.html#get-block-id-protocols
*/
type Protocols struct {
	Protocol     string `json:"protocol"`
	NextProtocol string `json:"next_protocol"`
}

/*
Protocols returns the current and next protocol.

Path:
	../<block_id>/protocols (GET)

RPC:
	https://tezos.gitlab.io/008/rpc.html#get-block-id-protocols
*/
func (c *Client) Protocols(blockID BlockID) (*resty.Response, Protocols, error) {
	resp, err := c.get(fmt.Sprintf("/chains/%s/blocks/%s/protocols", c.chain, blockID.ID()))
	if err != nil {
		return nil, Protocols{}, errors.Wrapf(err, "failed to get block '%s' protocols", blockID.ID())
	}

	var protocols Protocols
	err = json.Unmarshal(resp.Body(), &protocols)
	if err != nil {
		return resp, Protocols{}, errors.Wrapf(err, "failed to get block '%s' protocols: failed to parse json", blockID.ID())
	}

	return resp, protocols, nil
}

/*
RequiredEndorsementsInput is the input for RequiredEndorsements functions.

Path:
	../<block_id>/required_endorsements?[block_delay=<int64>] (GET)

RPC:
	https://tezos.gitlab.io/008/rpc.html#get-block-id-required-endorsements
*/
type RequiredEndorsementsInput struct {
	// The block of which you want to make the query.
	BlockID    BlockID
	BlockDelay int64
}

func (r *RequiredEndorsementsInput) constructRPCOptions() []rpcOptions {
	var options []rpcOptions
	if r.BlockDelay != 0 {
		options = append(options, rpcOptions{
			"block_delay",
			fmt.Sprintf("%d", r.BlockDelay),
		})
	}

	return options
}

/*
RequiredEndorsements returns the minimum number of endorsements for a block to be valid, given a delay of the block's timestamp with respect to the minimum time to bake at the block's priority

Path:
	../<block_id>/required_endorsements?[block_delay=<int64>] (GET)

RPC:
	https://tezos.gitlab.io/008/rpc.html#get-block-id-required-endorsements
*/
func (c *Client) RequiredEndorsements(input RequiredEndorsementsInput) (*resty.Response, int, error) {
	resp, err := c.get(fmt.Sprintf("/chains/%s/blocks/%s/required_endorsements", c.chain, input.BlockID.ID()), input.constructRPCOptions()...)
	if err != nil {
		return nil, 0, errors.Wrapf(err, "failed to get block '%s' required endorsements", input.BlockID.ID())
	}

	var endrosements int
	err = json.Unmarshal(resp.Body(), &endrosements)
	if err != nil {
		return resp, 0, errors.Wrapf(err, "failed to get block '%s' required endorsements: failed to parse json", input.BlockID.ID())
	}

	return resp, endrosements, nil
}<|MERGE_RESOLUTION|>--- conflicted
+++ resolved
@@ -452,11 +452,7 @@
 	ConsumedGas                  string           `json:"consumed_gas,omitempty"`
 	StorageSize                  string           `json:"storage_size,omitempty"`
 	PaidStorageSizeDiff          string           `json:"paid_storage_size_diff,omitempty"`
-<<<<<<< HEAD
-	Errors                       []Error          `json:"errors,omitempty"`
-=======
 	Errors                       []ResultError    `json:"errors,omitempty"`
->>>>>>> 800cc714
 	Storage                      *json.RawMessage `json:"storage,omitempty"`
 	AllocatedDestinationContract bool             `json:"allocated_destination_contract,omitempty"`
 }
@@ -1399,15 +1395,9 @@
 	https://tezos.gitlab.io/008/rpc.html#get-block-id
 */
 type OperationResultReveal struct {
-<<<<<<< HEAD
-	Status      string   `json:"status"`
-	ConsumedGas string   `json:"consumed_gas,omitempty"`
-	Errors      []Error  `json:"rpc_error,omitempty"`
-=======
 	Status      string        `json:"status"`
 	ConsumedGas string        `json:"consumed_gas,omitempty"`
 	Errors      []ResultError `json:"rpc_error,omitempty"`
->>>>>>> 800cc714
 }
 
 /*
@@ -1426,11 +1416,7 @@
 	StorageSize                  string           `json:"storage_size,omitempty"`
 	PaidStorageSizeDiff          string           `json:"paid_storage_size_diff,omitempty"`
 	AllocatedDestinationContract bool             `json:"allocated_destination_contract,omitempty"`
-<<<<<<< HEAD
-	Errors                       []Error          `json:"errors,omitempty"`
-=======
 	Errors                       []ResultError    `json:"errors,omitempty"`
->>>>>>> 800cc714
 }
 
 /*
@@ -1447,11 +1433,7 @@
 	ConsumedGas         string           `json:"consumed_gas,omitempty"`
 	StorageSize         string           `json:"storage_size,omitempty"`
 	PaidStorageSizeDiff string           `json:"paid_storage_size_diff,omitempty"`
-<<<<<<< HEAD
-	Errors              []Error          `json:"errors,omitempty"`
-=======
 	Errors              []ResultError    `json:"errors,omitempty"`
->>>>>>> 800cc714
 }
 
 /*
@@ -1461,15 +1443,9 @@
 	https://tezos.gitlab.io/008/rpc.html#get-block-id
 */
 type OperationResultDelegation struct {
-<<<<<<< HEAD
-	Status      string   `json:"status"`
-	ConsumedGas string   `json:"consumed_gas,omitempty"`
-	Errors      []Error  `json:"errors,omitempty"`
-=======
 	Status      string        `json:"status"`
 	ConsumedGas string        `json:"consumed_gas,omitempty"`
 	Errors      []ResultError `json:"errors,omitempty"`
->>>>>>> 800cc714
 }
 
 // OrganizedBigMapDiff represents a BigMapDiffs organized by kind.
@@ -1880,11 +1856,7 @@
 	var header string
 	err = json.Unmarshal(resp.Body(), &header)
 	if err != nil {
-<<<<<<< HEAD
-		return &block, errors.Wrapf(err, "could not unmarshal head block")
-=======
 		return resp, "", errors.Wrapf(err, "failed to get block '%s' raw header: failed to parse json", blockID.ID())
->>>>>>> 800cc714
 	}
 
 	return resp, header, nil
