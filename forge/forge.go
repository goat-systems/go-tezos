--- conflicted
+++ resolved
@@ -14,13 +14,9 @@
 
 	"github.com/btcsuite/btcutil/base58"
 	validator "github.com/go-playground/validator/v10"
-<<<<<<< HEAD
-	"github.com/goat-systems/go-tezos/v3/crypto"
-	"github.com/goat-systems/go-tezos/v3/rpc"
-=======
+
 	"github.com/goat-systems/go-tezos/v4/internal/crypto"
 	"github.com/goat-systems/go-tezos/v4/rpc"
->>>>>>> 800cc714
 	"github.com/pkg/errors"
 	"github.com/valyala/fastjson"
 	"golang.org/x/crypto/blake2b"
@@ -840,15 +836,9 @@
 }
 
 func forgeInt32(value int, l int) []byte {
-<<<<<<< HEAD
-	b := make([]byte, 4)
-    binary.BigEndian.PutUint32(b, uint32(value))
-    return b
-=======
 	bigE := make([]byte, 4)
 	binary.BigEndian.PutUint32(bigE, uint32(value))
 	return bigE
->>>>>>> 800cc714
 }
 
 func forgeNat(value string) ([]byte, error) {
