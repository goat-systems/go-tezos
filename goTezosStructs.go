--- conflicted
+++ resolved
@@ -421,8 +421,7 @@
 //Struct used to define transactions in a batch operation.
 type Payment struct {
 	Address string
-<<<<<<< HEAD
-	Amount float64
+	Amount  float64
 }
 
 type TezClientWrapper struct {
@@ -445,7 +444,4 @@
 	balancerStrategy string
 	rand *rand.Rand
 	logger *log.Logger
-=======
-	Amount  float64
->>>>>>> 590bdc43
 }