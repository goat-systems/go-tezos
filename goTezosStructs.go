--- conflicted
+++ resolved
@@ -470,8 +470,6 @@
 	debug            bool
 }
 
-<<<<<<< HEAD
-
 // Generic error from RPC. Returns an array/slice of error objects
 type RPCGenericError struct {
 	Kind	string	`json:"kind"`
@@ -488,7 +486,8 @@
 	}
 	
 	return r, nil
-=======
+}
+
 // Operation hashes slice
 type OperationHashes []string
 
@@ -513,5 +512,4 @@
 	}
 	
 	return opHashes, nil
->>>>>>> b8f1a114
 }